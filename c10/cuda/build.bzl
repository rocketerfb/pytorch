
def define_targets(rules):
    rules.cc_library(
        name = "cuda",
        srcs = rules.glob(
            [
                "*.cpp",
                "impl/*.cpp",
            ],
            exclude = [
                "test/**/*.cpp",
            ],
        ),
        hdrs = rules.glob(
            [
                "*.h",
                "impl/*.h",
            ],
            exclude = [
                "CUDAMacros.h",
            ],
        ),
        defines = ["USE_CUDA"],
        linkstatic = True,
        local_defines = ["C10_BUILD_MAIN_LIB"],
        target_compatible_with = rules.requires_cuda_enabled(),
        visibility = ["//visibility:public"],
        deps = [
<<<<<<< HEAD
             ":Macros",
             "@cuda",
             "//c10/core:base",
             "//c10/macros:macros",
             "//c10/util:base",
        ],
        target_compatible_with = rules.requires_cuda_enabled(),
        copts = ["-DUSE_BAZEL"],
=======
            ":Macros",
            "//c10/core:base",
            "//c10/macros",
            "//c10/util:base",
            "@cuda",
        ],
        # This library uses registration. Don't let registered
        # entities be removed.
        alwayslink = True,
>>>>>>> bc70d7e3
    )

    rules.cc_library(
        name = "Macros",
        srcs = [":cuda_cmake_macros"],
        hdrs = ["CUDAMacros.h"],
        linkstatic = True,
        local_defines = ["C10_BUILD_MAIN_LIB"],
        visibility = ["//visibility:public"],
    )

    rules.cmake_configure_file(
        name = "cuda_cmake_macros",
        src = "impl/cuda_cmake_macros.h.in",
        out = "impl/cuda_cmake_macros.h",
        definitions = [],
    )

    rules.filegroup(
        name = "headers",
        srcs = rules.glob(
            [
                "*.h",
                "impl/*.h",
            ],
            exclude = [
            ],
        ),
        visibility = ["//c10:__pkg__"],
    )<|MERGE_RESOLUTION|>--- conflicted
+++ resolved
@@ -26,16 +26,6 @@
         target_compatible_with = rules.requires_cuda_enabled(),
         visibility = ["//visibility:public"],
         deps = [
-<<<<<<< HEAD
-             ":Macros",
-             "@cuda",
-             "//c10/core:base",
-             "//c10/macros:macros",
-             "//c10/util:base",
-        ],
-        target_compatible_with = rules.requires_cuda_enabled(),
-        copts = ["-DUSE_BAZEL"],
-=======
             ":Macros",
             "//c10/core:base",
             "//c10/macros",
@@ -45,7 +35,18 @@
         # This library uses registration. Don't let registered
         # entities be removed.
         alwayslink = True,
->>>>>>> bc70d7e3
+        linkstatic = True,
+        local_defines = ["C10_BUILD_MAIN_LIB"],
+        visibility = ["//visibility:public"],
+        defines = ["USE_CUDA"],
+        deps = [
+            ":Macros",
+            "@cuda",
+            "//c10/core:base",
+            "//c10/macros:macros",
+            "//c10/util:base",
+        ],
+        copts = ["-DUSE_BAZEL"],
     )
 
     rules.cc_library(
