--- conflicted
+++ resolved
@@ -32,7 +32,7 @@
   auto dims = stensor.get_dims();
   auto data_type = dtype.has_value() ? dtype.value() : mkldnn_tensor.scalar_type();
   TORCH_CHECK(data_type == ScalarType::Float || data_type == ScalarType::BFloat16 || data_type == ScalarType::Half,
-              "mkldnn tensor only can be converted to be a float or bfloat16 cpu tensor")
+              "mkldnn tensor only can be converted to be a float, bfloat16 or float16 cpu tensor")
   // NOTE: int32_t dims from ideep::tensor but sizes needs int64_t
   Tensor cpu_tensor = at::empty(
     std::vector<int64_t>(dims.begin(), dims.end()),
@@ -67,7 +67,7 @@
   auto cpu_tensor_cont = cpu_tensor.contiguous();
   auto data_type = dtype.has_value() ? dtype.value() : cpu_tensor.scalar_type();
   TORCH_CHECK(data_type == ScalarType::Float || data_type == ScalarType::BFloat16 || data_type == ScalarType::Half,
-              "cpu tensor only can be converted to be a float or bfloat16 mkldnn tensor")
+              "cpu tensor only can be converted to be a float, bfloat16 or float16 mkldnn tensor")
   Tensor mkldnn_tensor = empty_mkldnn(cpu_tensor_cont.sizes(), data_type,
                                       cpu_tensor_cont.options().layout_opt(), cpu_tensor_cont.options().device_opt(),
                                       cpu_tensor_cont.options().pinned_memory_opt());
@@ -101,18 +101,9 @@
     IntArrayRef dilation,
     int64_t groups,
     c10::OptionalArrayRef<int64_t> input_size) {
-<<<<<<< HEAD
   mkldnn_check_low_precision(self.scalar_type(), "mkldnn_reorder_conv2d_weight");
-
-=======
-  if (self.scalar_type() == ScalarType::BFloat16) {
-    TORCH_CHECK(mkldnn_bf16_device_check(),
-        "mkldnn_reorder_conv2d_weight: bf16 path needs the cpu support avx512bw, avx512vl and avx512dq");
-  }
   const auto padding_expanded = expand_param_if_needed(padding, "padding", 2);
-  const auto stride_expanded = expand_param_if_needed(stride, "stride", 2);
   const auto dilation_expanded = expand_param_if_needed(dilation, "dilation", 2);
->>>>>>> e06bd8f3
   auto w = itensor_from_mkldnn(self);
 
   // Legacy mkldnn conv2d jitted module may contain a 5-d weight with an extra
@@ -161,18 +152,11 @@
     IntArrayRef stride,
     IntArrayRef dilation,
     int64_t groups) {
-<<<<<<< HEAD
   mkldnn_check_low_precision(self.scalar_type(), "mkldnn_reorder_conv3d_weight");
-
-=======
-  if (self.scalar_type() == ScalarType::BFloat16) {
-    TORCH_CHECK(mkldnn_bf16_device_check(),
-        "mkldnn_reorder_conv3d_weight: bf16 path needs the cpu support avx512bw, avx512vl and avx512dq");
-  }
   const auto padding_expanded = expand_param_if_needed(padding, "padding", 3);
   const auto stride_expanded = expand_param_if_needed(stride, "stride", 3);
   const auto dilation_expanded = expand_param_if_needed(dilation, "dilation", 3);
->>>>>>> e06bd8f3
+
   auto w = itensor_from_mkldnn(self);
 
   auto desc =
@@ -263,19 +247,12 @@
     int64_t groups,
     c10::OptionalArrayRef<int64_t> input_size) {
   c10::impl::ExcludeDispatchKeyGuard edkg(c10::autograd_dispatch_keyset);
-<<<<<<< HEAD
   mkldnn_check_low_precision(self.scalar_type(), "mkldnn_reorder_conv_transpose2d_weight");
-
-=======
-  if (self.scalar_type() == ScalarType::BFloat16) {
-    TORCH_CHECK(mkldnn_bf16_device_check(),
-        "mkldnn_reorder_conv2d_weight: bf16 path needs the cpu support avx512bw, avx512vl and avx512dq");
-  }
   const auto padding_expanded = expand_param_if_needed(padding, "padding", 2);
   const auto stride_expanded = expand_param_if_needed(stride, "stride", 2);
   const auto dilation_expanded = expand_param_if_needed(dilation, "dilation", 2);
   const auto output_padding_expanded = expand_param_if_needed(output_padding, "output_padding", 2);
->>>>>>> e06bd8f3
+
   ideep::tensor w = itensor_from_tensor(self);
 
   ideep::dims src_dims = ideep::dims();
