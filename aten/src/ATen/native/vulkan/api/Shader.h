#pragma once

#ifdef USE_VULKAN_API

#include <ATen/native/vulkan/api/Common.h>
#include <ATen/native/vulkan/api/Utils.h>
#include <c10/util/hash.h>

namespace at {
namespace native {
namespace vulkan {
namespace api {

struct ShaderSource final {
  enum class Type { GLSL, SPIRV } type;

  union {
    struct {
      const char* src; // Null-terminated
      uint32_t unused; // padding
    } glsl;
    struct {
      const uint32_t* bin;
      uint32_t size;
    } spirv;
  } src_code;

<<<<<<< HEAD
  explicit ShaderSource(const char* glsl);
  explicit ShaderSource(const uint32_t* spirv, uint32_t bytes);
=======
  std::string kernel_name;
  explicit ShaderSource(std::string name, const char* glsl);
  explicit ShaderSource(
      std::string name,
      const uint32_t* spirv,
      uint32_t bytes);
>>>>>>> 0b5b1000
};

class ShaderLayout final {
 public:
  using Signature = c10::SmallVector<VkDescriptorType, 6u>;

  explicit ShaderLayout(const VkDevice, const Signature&);

  ShaderLayout(const ShaderLayout&) = delete;
  ShaderLayout& operator=(const ShaderLayout&) = delete;

  ShaderLayout(ShaderLayout&&) noexcept;
  ShaderLayout& operator=(ShaderLayout&&) = delete;

  ~ShaderLayout();

 private:
  VkDevice device_;
  VkDescriptorSetLayout handle_;

 public:
  VkDescriptorSetLayout handle() const {
    return handle_;
  }

  // We need to define a custom swap function since this class
  // does not allow for move assignment. The swap function will
  // be used in the hash map.
  friend void swap(ShaderLayout& lhs, ShaderLayout& rhs) noexcept;
};

class ShaderModule final {
 public:
  explicit ShaderModule(const VkDevice device, const ShaderSource& source);

  ShaderModule(const ShaderModule&) = delete;
  ShaderModule& operator=(const ShaderModule&) = delete;

  ShaderModule(ShaderModule&&) noexcept;
  ShaderModule& operator=(ShaderModule&&) = delete;

  ~ShaderModule();

 private:
  VkDevice device_;
  VkShaderModule handle_;

 public:
  inline VkShaderModule handle() const {
    return handle_;
  }

  // We need to define a custom swap function since this class
  // does not allow for move assignment. The swap function will
  // be used in the hash map.
  friend void swap(ShaderModule& lhs, ShaderModule& rhs) noexcept;
};

class ShaderLayoutCache final {
 public:
  explicit ShaderLayoutCache(const VkDevice device);

  ShaderLayoutCache(const ShaderLayoutCache&) = delete;
  ShaderLayoutCache& operator=(const ShaderLayoutCache&) = delete;

  ShaderLayoutCache(ShaderLayoutCache&&) noexcept;
  ShaderLayoutCache& operator=(ShaderLayoutCache&&) = delete;

  ~ShaderLayoutCache();

  using Key = ShaderLayout::Signature;
  using Value = ShaderLayout;

  struct Hasher {
    inline size_t operator()(const ShaderLayout::Signature& signature) const {
      size_t hashed = 0u;

      for (const VkDescriptorType type : signature) {
        hashed = c10::hash_combine(hashed, c10::get_hash(type));
      }

      return hashed;
    }
  };

 private:
  // Multiple threads could potentially be adding entries into the cache, so use
  // a mutex to manage access
  std::mutex cache_mutex_;

  VkDevice device_;
  ska::flat_hash_map<Key, Value, Hasher> cache_;

 public:
  VkDescriptorSetLayout retrieve(const Key&);
  void purge();
};

class ShaderCache final {
 public:
  explicit ShaderCache(const VkDevice device);

  ShaderCache(const ShaderCache&) = delete;
  ShaderCache& operator=(const ShaderCache&) = delete;

  ShaderCache(ShaderCache&&) noexcept;
  ShaderCache& operator=(ShaderCache&&) = delete;

  ~ShaderCache();

  using Key = ShaderSource;
  using Value = ShaderModule;

  struct Hasher {
    inline size_t operator()(const ShaderSource& source) const {
      return c10::get_hash(
          source.type, source.src_code.spirv.bin, source.src_code.spirv.size);
    }
  };

 private:
  // Multiple threads could potentially be adding entries into the cache, so use
  // a mutex to manage access
  std::mutex cache_mutex_;

  VkDevice device_;
  ska::flat_hash_map<Key, Value, Hasher> cache_;

 public:
  VkShaderModule retrieve(const Key&);
  void purge();
};

} // namespace api
} // namespace vulkan
} // namespace native
} // namespace at

inline bool operator==(
    const VkDescriptorSetLayoutBinding& _1,
    const VkDescriptorSetLayoutBinding& _2) {
  return (
      _1.binding == _2.binding && _1.descriptorType == _2.descriptorType &&
      _1.descriptorCount == _2.descriptorCount &&
      _1.stageFlags == _2.stageFlags &&
      _1.pImmutableSamplers == _2.pImmutableSamplers);
}

#endif /* USE_VULKAN_API */<|MERGE_RESOLUTION|>--- conflicted
+++ resolved
@@ -25,17 +25,12 @@
     } spirv;
   } src_code;
 
-<<<<<<< HEAD
-  explicit ShaderSource(const char* glsl);
-  explicit ShaderSource(const uint32_t* spirv, uint32_t bytes);
-=======
   std::string kernel_name;
   explicit ShaderSource(std::string name, const char* glsl);
   explicit ShaderSource(
       std::string name,
       const uint32_t* spirv,
       uint32_t bytes);
->>>>>>> 0b5b1000
 };
 
 class ShaderLayout final {
