# Owner(s): ["oncall: pt2"]

# Copyright (c) Facebook, Inc. and its affiliates.
# All rights reserved.
#
# This source code is licensed under the BSD-style license found in the
# LICENSE file in the root directory of this source tree.

from typing import Union, Callable, List, Any, Optional, Dict
from unittest.mock import patch
from torch.testing._internal.common_utils import (
    TestCase,
    run_tests,
    IS_ARM64,
    IS_MACOS,
    IS_X86,
    compare_equal_outs_and_grads,
    outs_and_grads,
    skipIfRocm,
)
import torch
import torch.nn as nn
import torch.utils._pytree as pytree
import unittest
import warnings
import itertools
from functools import partial
from torch.nn.utils.rnn import PackedSequence
from torch.testing._internal.common_device_type import instantiate_device_type_tests, toleranceOverride, tol
from torch.testing._internal.common_methods_invocations import op_db
from torch.testing._internal.common_modules import module_db, modules
from torch.testing._internal.control_flow_opinfo_db import control_flow_opinfo_db
from torch.testing._internal.optests import _test_aot_autograd_forwards_backwards_helper, aot_autograd_check
from functorch import (
    grad, vjp, vmap, jacrev,
    make_fx
)
from torch._functorch.aot_autograd import aot_module_simplified, aot_export_module, aot_export_joint_simple
from functorch.compile import (
    nnc_jit, compiled_function, compiled_module,
    min_cut_rematerialization_partition, aot_function, aot_module,
    nop, default_partition, default_decompositions,
    memory_efficient_fusion, get_aot_compilation_context
)
from torch._decomp import decomposition_table

from torch.testing._internal.common_device_type import ops
from common_utils import (
    decorate,
    xfail,
    skip,
    skipOps,
    decorateForModules,
)
from torch._subclasses.fake_tensor import DynamicOutputShapeException, FakeTensorMode
from torch.fx.experimental.proxy_tensor import is_sym_node
from torch.fx.experimental.symbolic_shapes import ShapeEnv, GuardOnDataDependentSymNode

USE_TORCHVISION = False
try:
    import torchvision
    USE_TORCHVISION = True
except ImportError:
    warnings.warn("Couldn't import torchvision. Some of our tests use it, try "
                  "to install it with commands from pytorch.org, post-fixed with "
                  "`--no-deps` to avoid overwriting the pytorch installation",
                  UserWarning)

USE_NETWORKX = False
try:
    import networkx  # noqa: F401
    USE_NETWORKX = True
except ImportError:
    warnings.warn("Some tests use networkx but it was not installed",
                  UserWarning)

# NB: numpy is a testing dependency!

class AOTTestCase(TestCase):
    def setUp(self):
        super().setUp()

class TestPythonKey(AOTTestCase):
    def test_make_fx(self, device):
        def f(x):
            return torch.sin(x)
        inp = torch.randn(3)
        fx_f = make_fx(f)(inp)

        new_inp = torch.randn(3)
        self.assertEqual(fx_f(new_inp), f(new_inp))

    def test_make_fx_grad(self, device):
        def f(x):
            return torch.sin(x).sum()
        inp = torch.randn(3)
        f = grad(f)
        fx_f = make_fx(f)(inp)

        new_inp = torch.randn(3)
        self.assertEqual(fx_f(new_inp), f(new_inp))

    def test_scalar_device(self, device):
        def f(a, b):
            return a + b
        inps = [torch.randn(3, device=device), torch.tensor(5)]
        fx_f = make_fx(f)(*inps)
        self.assertEqual(fx_f(*inps), f(*inps))

    def test_make_fx_vmap(self, device):
        def f(x):
            return torch.sin(x)
        inp = torch.randn(5, 3)
        f = vmap(f)
        fx_f = make_fx(f)(inp)
        new_inp = torch.randn(5, 3)
        self.assertEqual(fx_f(new_inp), f(new_inp))

    def test_make_fx_jacrev(self, device):
        def f(x):
            return x.sin().sum()
        inp = torch.randn(3)
        f = jacrev(jacrev(f))
        fx_f = make_fx(f)(inp)
        new_inp = torch.randn(3)
        self.assertEqual(fx_f(new_inp), f(new_inp))

    def test_make_fx_vjp(self, device):
        def f(x):
            return torch.sin(x).sum()

        primals = torch.randn(3)
        _, vjp_fn = vjp(f, primals)
        cotangent = torch.randn(())
        fx_f = make_fx(vjp_fn)(cotangent, True, True)
        new_cotangent = torch.randn(())
        self.assertEqual(fx_f(new_cotangent, True, True), vjp_fn(new_cotangent))

    def test_make_fx_functionalize(self, device):
        from functorch.experimental import functionalize

        def fn(a):
            a = a * 2
            a.relu_()
            return a

        a = torch.randn(3, device=device)
        symbolic_gm = torch.fx.symbolic_trace(fn)
        includes_method_relu_ = any(
            str(n.target) == "relu_" for n in symbolic_gm.graph.nodes
        )
        self.assertTrue(includes_method_relu_)
        # Also verifies fix for https://github.com/pytorch/pytorch/issues/84570
        gm = make_fx(functionalize(symbolic_gm))(a)
        includes_aten_relu = any(
            n.target == torch.ops.aten.relu.default for n in gm.graph.nodes
        )
        self.assertTrue(includes_aten_relu)

    def test_make_fx_no_decompose(self, device):
        # FIXME
        return self.skipTest("error: maximum recursion reached")

        def f(x):
            return torch.tanh(x).sum()

        fx_f = make_fx(grad(f))(torch.randn(5))
        ops = {i.target for i in fx_f.graph.nodes}

        self.assertEqual(torch.ops.aten.tanh_backward in ops, True)

        fx_f = make_fx(grad(f), decomposition_table)(torch.randn(5))
        ops = {i.target for i in fx_f.graph.nodes}
        self.assertEqual(torch.ops.aten.tanh_backward in ops, False)

    def test_nnc_jit(self, device):
        def f(x):
            return torch.sin(x)

        jit_f = nnc_jit(f)

        inp = torch.randn(3)
        self.assertEqual(jit_f(inp), f(inp))

    def test_nnc_scalar(self, device):
        def f(x):
            return torch.sin(x)

        jit_f = nnc_jit(f)

        inp = torch.randn(())
        self.assertEqual(jit_f(inp), f(inp))

    def test_nnc_pytrees(self, device):
        def f(x):
            return [torch.sin(x[0])]

        jit_f = nnc_jit(f)

        inp = [torch.randn(3)]
        self.assertEqual(jit_f(inp), f(inp))

    def test_external_calls(self, device):
        def f(a, b):
            return torch.mv(a, b)
        jit_f = nnc_jit(f)
        inp = [torch.randn(3, 3), torch.randn(3)]
        self.assertEqual(jit_f(*inp), f(*inp))

    def test_nnc_passthrough(self, device):
        def f(x, y):
            return x + y, y
        inp = (torch.randn(3), torch.randn(3))
        jit_f = nnc_jit(f)
        self.assertEqual(jit_f(*inp), f(*inp))

        def f(x):
            x['a'] = x['a'] * 2
            return x
        inp = ({'a': torch.randn(3), 'b': torch.randn(3)},)
        jit_f = nnc_jit(f)
        self.assertEqual(jit_f(*inp), f(*inp))

    @unittest.skipIf(not USE_TORCHVISION, "test requires torchvision")
    def test_resnet18_backward_trace(self, device):
        mod = torchvision.models.resnet18()

        def f(x):
            out = mod(x)
            out.sum().backward()
            return [a.grad for a in mod.parameters()]

        inp = torch.randn(3, 3, 250, 250, requires_grad=True)
        grads = f(inp)

        mod.zero_grad()
        mod(inp).sum().backward()
        grads2 = [a.grad for a in mod.parameters()]
        self.assertEqual(grads, grads2)

def get_base(t):
    return t._base if t._is_view() else t

def is_in_base(t, maybe_tensors):
    t_base = get_base(t)
    for maybe_tensor in maybe_tensors:
        if isinstance(maybe_tensor, torch.Tensor):
            if t_base is get_base(maybe_tensor):
                return True
    return False

class TestAOTAutograd(AOTTestCase):
    # test_mutation will:
    # - Ensure that inputs are non-leaves, so our graphs can mutate them
    # - try to mutate outputs of the graph (to ensure that autograd meta is set properly on outputs)
    @patch("functorch.compile.config.debug_assert", True)
    def verify_aot_autograd(
        self,
        f,
        inp_: Union[Callable, List[Any]],
        *,
        test_mutation: bool = False,
        decompositions: Optional[Dict] = None,
        dynamic: bool = False,
    ):
        for keep_input_mutations in [True, False]:
            # Some tests pass in a callable for inp, to generate the inputs
            # (useful if we want to generate complicated aliasing inputs)
            if isinstance(inp_, Callable):
                inp_callable = inp_
                # The callable should return a tuple of f_inputs, f_graph_inputs
                # (The idea is that we might want to compile a function with the graph inputs,
                # but test autograd backprop all the way through the actual inputs)
                inp_copy, graph_inps_copy = inp_callable()
                inp, graph_inps = inp_callable()
            else:
                inp_copy = []
                inp = []
                # Our input clones need to mimic when inputs are duplicates of one another
                dupes_map = {}
                for i, x in enumerate(inp_):
                    if x in dupes_map:
                        x_dupe_idx = dupes_map[x]
                        inp_copy.append(inp_copy[x_dupe_idx])
                        inp.append(inp[x_dupe_idx])
                    else:
                        dupes_map[x] = i
                        if not isinstance(x, torch.Tensor):
                            x_copy = x
                            x_copy2 = x
                        else:
                            x_copy = x.clone().detach().requires_grad_(x.requires_grad)
                            x_copy2 = x.clone().detach().requires_grad_(x.requires_grad)
                            if x.requires_grad and not x.is_leaf:
                                x_copy = x_copy.clone()
                                x_copy2 = x_copy2.clone()
                        inp_copy.append(x_copy)
                        inp.append(x_copy2)

                if test_mutation:
                    # For graphs where we mutate inputs, need our test to make sure inputs aren't leaves
                    graph_inps = [x.add(1) for x in inp]
                    graph_inps_copy = [x.add(1) for x in inp_copy]
                else:
                    graph_inps = inp
                    graph_inps_copy = inp_copy
            fw_graph_cell = [None]
            if isinstance(f, nn.Module):
                compiled_f = aot_module(
                    f,
                    fw_compiler=partial(extract_graph, graph_cell=fw_graph_cell),
                    bw_compiler=nop,
                    decompositions=decompositions,
                    keep_inference_input_mutations=keep_input_mutations,
                    dynamic=dynamic
                )
            else:
                compiled_f = aot_function(
                    f,
                    fw_compiler=partial(extract_graph, graph_cell=fw_graph_cell),
                    bw_compiler=nop,
                    decompositions=decompositions,
                    keep_inference_input_mutations=keep_input_mutations,
                    dynamic=dynamic
                )
            ref_out, ref_grad = outs_and_grads(f, graph_inps, inp)
            test_out, test_grad = outs_and_grads(compiled_f, graph_inps_copy, inp_copy)
            self.assertEqual(ref_grad, test_grad)

            if isinstance(ref_out, torch.Tensor):
                self.assertTrue(isinstance(test_out, torch.Tensor))
                ref_out, test_out = [ref_out], [test_out]
            for ref_o, test_o in zip(ref_out, test_out):
                if isinstance(ref_o, torch.Tensor):
                    self.assertEqual(ref_o.requires_grad, test_o.requires_grad)
                    self.assertEqual(ref_o.is_leaf, test_o.is_leaf)
                    ref_is_view_of_non_interm = is_in_base(ref_o, graph_inps) or is_in_base(ref_o, ref_out)
                    test_is_view_of_non_interm = is_in_base(test_o, graph_inps_copy) or is_in_base(test_o, test_out)
                    self.assertEqual(ref_is_view_of_non_interm, test_is_view_of_non_interm)
                    self.assertEqual(ref_o, test_o)
                    if test_mutation:
                        # This tests that autograd meta is set properly on the output we can
                        # mutate it.
                        ref_o.mul_(2)
                        test_o.mul_(2)
                        self.assertEqual(ref_o, test_o)
            for ref_i, test_i in zip(inp, inp_copy):
                if isinstance(ref_i, torch.Tensor):
                    self.assertEqual(ref_i.requires_grad, test_i.requires_grad)
                self.assertEqual(ref_i, test_i)
        return fw_graph_cell[0]

    def test_non_tensor_and_none_inputs(self):
        # int, None, Tensor
        def f(a, b, c):
            return a * c
        inp = [2, None, torch.ones(3, 3, dtype=torch.float32, requires_grad=True)]
        self.verify_aot_autograd(f, inp)
        inp = [2, None, torch.ones(3, 3, dtype=torch.float32, requires_grad=False)]
        self.verify_aot_autograd(f, inp)

    def test_single_output(self):
        def f(a, b):
            return a + b
        inp = [torch.randn(3, 3, requires_grad=True), torch.randn(3, 3)]
        self.verify_aot_autograd(f, inp)
        inp = [torch.randn(3, 3, requires_grad=False), torch.randn(3, 3)]
        self.verify_aot_autograd(f, inp)

    def test_multi_output(self):
        def f(a, b):
            return a + b, a - b
        inp = [torch.randn(3, 3, requires_grad=True), torch.randn(3, 3)]
        self.verify_aot_autograd(f, inp)
        inp = [torch.randn(3, 3, requires_grad=False), torch.randn(3, 3)]
        self.verify_aot_autograd(f, inp)

    def test_multi_output_list(self):
        def f(a, b):
            return [a + b, a - b]
        inp = [torch.randn(3, 3, requires_grad=True), torch.randn(3, 3)]
        self.verify_aot_autograd(f, inp)
        inp = [torch.randn(3, 3, requires_grad=False), torch.randn(3, 3)]
        self.verify_aot_autograd(f, inp)

    # Test for bug occurring at the intersection of fake tensors & functionalization.
    def test_squeeze_mutation(self):
        def f(a):
            b = a.clone().squeeze(-1)
            b.add_(1.)
            return a + b

        inp = [torch.randn(3, 1, requires_grad=True)]
        self.verify_aot_autograd(f, inp, dynamic=True)
        inp = [torch.randn(3, 1, requires_grad=False)]
        self.verify_aot_autograd(f, inp, dynamic=True)

    def test_complex_linear(self):
        # https://github.com/pytorch/pytorch/issues/93424
        inp = [torch.randn(1, 10, 10, dtype=torch.complex64)]

        class F(torch.nn.Module):
            def __init__(self):
                super().__init__()
                self.linear = nn.Linear(10, 10, dtype=torch.complex64)

            def forward(self, x):
                return self.linear(x).sum().abs()

        self.verify_aot_autograd(F(), inp)

    def test_embedding_bag_view_dynamic(self):
        # Backwards pass tries to wrap a sparse tensor in a FunctionalTensorWrapper;
        # test that this works even though the sparse tensor has no storage.

        class F(torch.nn.Module):
            def __init__(self):
                super().__init__()
                self.emb = torch.nn.EmbeddingBag(100, 8, sparse=True)

            def forward(self, x, y):
                return self.emb(x, y).view(-1)

        x = torch.arange(3)
        y = torch.arange(3)
        self.verify_aot_autograd(F(), [x, y], dynamic=False)
        self.verify_aot_autograd(F(), [x, y], dynamic=True)



    def test_input_mutation_simple(self):
        def f(a):
            a.mul_(2)
            return a * 3
        inp = [torch.ones(3, 3, requires_grad=True)]
        fw_graph = self.verify_aot_autograd(f, inp, test_mutation=True)
        inp = [torch.ones(3, 3, requires_grad=False)]
        self.verify_aot_autograd(f, inp, test_mutation=True)
        # Things to note:
        # - the extra clone is because we need to pass the pre-mutated input to grad(),
        #   but autograd operates above functionalization so we need to manually clone.
        #   Hopefully backends can optimize this easily.
        # - The extra return arg is because the compiled forward returns (mutated inputs + outputs)
        self.assertExpectedInline(fw_graph.code.strip(), """\
def forward(self, primals_1):
    clone = torch.ops.aten.clone.default(primals_1);  primals_1 = None
    mul = torch.ops.aten.mul.Tensor(clone, 2);  clone = None
    mul_1 = torch.ops.aten.mul.Tensor(mul, 3)
    return [mul, mul_1]""")

    def test_input_mutation_simple_with_none_and_nontensor(self):
        # Tensor, None, int
        def f(a, b, c):
            return a * c
        f_compiled = aot_function(f, nop)
        for req_grad in [True, False]:
            inp = [torch.ones(3, 3, requires_grad=req_grad), None, 3]
            out_ref = f(*inp)
            out_test = f_compiled(*inp)
            self.assertEqual(out_ref, out_test)

    # https://github.com/pytorch/pytorch/issues/93363
    def test_mutates_input_noncontiguous(self):
        def f(a):
            a.add_(1)
            return ()

        f_compiled = aot_function(f, nop)
        ref = torch.ones(4, requires_grad=True) + 0
        ref_view = ref[0::2]

        test = torch.ones(4, requires_grad=True) + 0
        test_view = test[0::2]

        out_ref = f(ref_view)
        out_test = f_compiled(test_view)
        print(ref)
        print(test)
        self.assertEqual(ref, test)

    def test_outputs_are_aliased(self):
        # Tensor, None, int
        def f(a):
            b = a.mul(2)
            c = b.view(-1)
            return b, c
        f_compiled = aot_function(f, nop)
        for req_grad in [True, False]:
            inp = torch.ones(3, requires_grad=req_grad)
            out_ref = f(inp)
            out_test = f_compiled(inp)
            self.assertEqual(out_ref[0], out_test[0])
            self.assertEqual(out_ref[1], out_test[1])
            # Try mutating one of the outputs, which is aliased.
            out_ref[0].mul_(3)
            out_test[0].mul_(3)
            # Assert that the aliasing relationship was preserved
            self.assertEqual(out_ref[0], out_test[0])
            self.assertEqual(out_ref[1], out_test[1])

    def test_input_mutation_is_output(self):
        def f(a):
            a.mul_(2)
            return a
        inp = [torch.ones(3, 3, requires_grad=True)]
        fw_graph = self.verify_aot_autograd(f, inp, test_mutation=True)
        inp = [torch.ones(3, 3, requires_grad=False)]
        self.verify_aot_autograd(f, inp, test_mutation=True)
        self.assertExpectedInline(fw_graph.code.strip(), """\
def forward(self, primals_1):
    clone = torch.ops.aten.clone.default(primals_1);  primals_1 = None
    mul = torch.ops.aten.mul.Tensor(clone, 2);  clone = None
    return [mul, mul]""")

    def test_input_mutation_multiple(self):
        def f(a, b, c):
            a.mul_(2)
            c.mul_(2)
            return a + b + c

        def create_inp(req_grad):
            return [
                torch.ones(3, 3, requires_grad=req_grad),
                torch.ones(3, 3, requires_grad=req_grad),
                torch.ones(3, 3, requires_grad=req_grad),
            ]

        self.verify_aot_autograd(f, create_inp(False), test_mutation=True)

        fw_graph = self.verify_aot_autograd(f, create_inp(True), test_mutation=True)
        self.assertExpectedInline(fw_graph.code.strip(), """\
def forward(self, primals_1, primals_2, primals_3):
    clone = torch.ops.aten.clone.default(primals_1);  primals_1 = None
    clone_1 = torch.ops.aten.clone.default(primals_3);  primals_3 = None
    mul = torch.ops.aten.mul.Tensor(clone, 2);  clone = None
    mul_1 = torch.ops.aten.mul.Tensor(clone_1, 2);  clone_1 = None
    add = torch.ops.aten.add.Tensor(mul, primals_2);  primals_2 = None
    add_1 = torch.ops.aten.add.Tensor(add, mul_1);  add = None
    return [mul, mul_1, add_1]""")

    def test_input_mutation_metadata(self):
        def f(a, b):
            a.transpose_(1, 0)
            return a + b

        def create_inp(req_grad):
            return [
                torch.ones(3, 3, requires_grad=req_grad),
                torch.ones(3, 3, requires_grad=req_grad),
            ]

        self.verify_aot_autograd(f, create_inp(True), test_mutation=True)
        self.verify_aot_autograd(f, create_inp(False), test_mutation=True)

    def test_input_mutation_requires_grad_detach(self):
        # Here, "a" requires grad, and gets mutated, so we append a copy_() to the end of the graph.
        # Its mutation doesn't take part in autograd though, because we mutated a detach'd view.
        # Need to make sure that this copy_() doesn't error, and doesn't participate in autograd either.
        def f(a):
            a.detach().mul_(2)
            return a + 3
        inp = [torch.ones(4, requires_grad=True)]
        self.verify_aot_autograd(f, inp, test_mutation=False)
        inp = [torch.ones(4, requires_grad=True)]
        # test_mutation=True will first do some compute on inp, so it is no longer an autograd leaf
        # by the time it becomes a graph input. Good to test both cases.
        self.verify_aot_autograd(f, inp, test_mutation=True)

    def test_input_mutation_requires_grad_no_grad(self):
        def f(a):
            with torch.no_grad():
                a.mul_(2)
            return a + 3
        inp = [torch.ones(4, requires_grad=True)]
        fw_graph = self.verify_aot_autograd(f, inp, test_mutation=False)

    def test_input_mutation_requires_grad_no_grad_detach_mixed(self):
        # Perform a mix of mutations on a:
        # 1 normal, 1 in no_grad, 1 on a detach'd tensor.
        # Only the first should participate in gradient computation.
        def f(a):
            a.detach().mul_(2)
            a.mul_(3)
            with torch.no_grad():
                a.mul_(4)
            return a + 5
        inp = [torch.ones(4, requires_grad=True)]
        fw_graph = self.verify_aot_autograd(f, inp, test_mutation=True)

    def test_input_mutation_metadata2(self):
        def f(a):
            a.transpose_(1, 0)
            a.mul_(2)
            return a + 1
        inp = [torch.ones(3, 3, requires_grad=True)]
        self.verify_aot_autograd(f, inp, test_mutation=True)
        inp = [torch.ones(3, 3, requires_grad=False)]
        self.verify_aot_autograd(f, inp, test_mutation=True)

    def test_input_mutation_resize_smaller(self):
        def f(a, b):
            a.resize_(2, 2)
            return a + b
        # tenors that require gradients cannot be resized, so only test requires_grad=False case
        inp = [
            torch.ones(3, 3),
            torch.ones(2, 2, requires_grad=True),
        ]
        self.verify_aot_autograd(f, inp, test_mutation=True)

        inp = [
            torch.ones(3, 3),
            torch.ones(2, 2),
        ]
        self.verify_aot_autograd(f, inp, test_mutation=True)

    def test_input_mutation_batchnorm(self):
        def f(inpt, weight, bias, running_mean, running_var):
            # This is additionally a good test, because the input tensors that we mutate
            # are *also* saved for backwards.
            # This tests that what we save for the backward is actually cloned inputs,
            # and not the original inputs that got mutated.
            return torch._native_batch_norm_legit(inpt, weight, bias, running_mean, running_var, True, 0.5, 1e-5)

        def create_inp(req_grad):
            return [
                torch.ones(2, 5, 5, 5, requires_grad=req_grad),
                torch.ones(5, requires_grad=req_grad),
                torch.ones(5, requires_grad=req_grad),
                torch.ones(5),
                torch.ones(5),
            ]

        from torch._decomp import get_decompositions
        # This simulates what inductor does (running the fw + bw decompositions)
        decompositions = get_decompositions([
            torch.ops.aten._native_batch_norm_legit_functional,
            torch.ops.aten.native_batch_norm_backward,
        ])
        self.verify_aot_autograd(f, create_inp(True), test_mutation=True, decompositions=decompositions)
        self.verify_aot_autograd(f, create_inp(False), test_mutation=True, decompositions=decompositions)

    def test_batchnorm_inference(self):
        inp = [
            torch.ones(2, 5, 5, 5, requires_grad=True),
            torch.ones(5, requires_grad=True),
            torch.ones(5, requires_grad=True),
            torch.ones(5),
            torch.ones(5),
        ]

        m = torch.nn.BatchNorm2d(4, 4)
        m.eval()
        fw_graph_cell = [None]
        inp = torch.ones(4, 4, 4, 4)
        fw_graph_cell = [None]
        compiled_m = aot_module(
            m,
            fw_compiler=partial(extract_graph, graph_cell=fw_graph_cell),
            bw_compiler=nop,
            keep_inference_input_mutations=True,
        )
        inp = torch.ones(4, 4, 4, 4)
        with torch.no_grad():
            out = compiled_m(inp)
        # expectation: there are no copy_() calls in the decomposed batch norm when running under training=False (eval mode)
        code = fw_graph_cell[0].code.strip()
        self.assertTrue("copy_" not in str(code))

    def test_input_output_view_simple(self):
        def f(a):
            return a.view(-1)
        inp = [torch.ones(2, 2, requires_grad=False).add(1)]
        self.verify_aot_autograd(f, inp, test_mutation=True)
        inp = [torch.ones(2, 2, requires_grad=True).add(1)]
        fw_graph = self.verify_aot_autograd(f, inp, test_mutation=True)
        # Outputs that alias inputs are pulled out of the graph entirely, so we don't compile anything here
        self.assertExpectedInline(fw_graph.code.strip(), """\
def forward(self, primals_1):
    view = torch.ops.aten.view.default(primals_1, [-1]);  primals_1 = None
    return [view]""")

    def test_input_output_view_mutate_multiple(self):
        def f(a, b, c):
            a.mul_(2)
            c.mul_(3)
            return b.view(2, 2), c.view(2, 2)

        def create_inp(req_grad):
            return [
                torch.ones(2, 2, requires_grad=req_grad).add(1),
                torch.ones(2, 2, requires_grad=req_grad).add(1),
                torch.ones(2, 2, requires_grad=req_grad).add(1),
            ]

        self.verify_aot_autograd(f, create_inp(False), test_mutation=True)
        fw_graph = self.verify_aot_autograd(f, create_inp(True), test_mutation=True)
        # The original function returned two outputs, both of which aliased inputs.
        # We expect two outputs in the functional graph, a_updated and c_updated.
        # The actual aliased outputs themselves aren't in the compiled forward graph;
        # Instead, they're generated outside of  the graph.
        self.assertExpectedInline(fw_graph.code.strip(), """\
def forward(self, primals_1, primals_2, primals_3):
    clone = torch.ops.aten.clone.default(primals_1);  primals_1 = None
    clone_1 = torch.ops.aten.clone.default(primals_3);  primals_3 = None
    mul = torch.ops.aten.mul.Tensor(clone, 2);  clone = None
    mul_1 = torch.ops.aten.mul.Tensor(clone_1, 3);  clone_1 = None
    view = torch.ops.aten.view.default(primals_2, [2, 2]);  primals_2 = None
    view_2 = torch.ops.aten.view.default(mul_1, [2, 2])
    return [mul, mul_1, view, view_2]""")

    def test_input_output_view_metadata_mutate_multiple(self):
        def f(a, b, c):
            b.mul_(3)
            c.t_()
            return a.view(2, 2), b.view(2, 2), c.view(2, 2)

        def create_inp(req_grad):
            return [
                torch.ones(2, 2, requires_grad=req_grad).add(1),
                torch.ones(2, 2, requires_grad=req_grad).add(1),
                torch.ones(2, 2, requires_grad=req_grad).add(1),
            ]

        self.verify_aot_autograd(f, create_inp(False), test_mutation=True)
        fw_graph = self.verify_aot_autograd(f, create_inp(True), test_mutation=True)
        # Important thing to check here: of the three inputs:
        # Only the b.mul_(3) should show up in the graph (we functionalize it and return it).
        # Everything else that does not show up in the graph includes:
        # - The metadata mutation on c (we do it outside the graph)
        # - All 3 original fw outputs, which are aliases of inputs (we regenerate them outside of the graph)
        self.assertExpectedInline(fw_graph.code.strip(), """\
def forward(self, primals_1, primals_2, primals_3):
    clone = torch.ops.aten.clone.default(primals_2);  primals_2 = None
    view = torch.ops.aten.view.default(primals_3, [2, 2]);  primals_3 = None
    mul = torch.ops.aten.mul.Tensor(clone, 3);  clone = None
    t = torch.ops.aten.t.default(view);  view = None
    view_1 = torch.ops.aten.view.default(primals_1, [2, 2]);  primals_1 = None
    view_3 = torch.ops.aten.view.default(t, [2, 2])
    view_4 = torch.ops.aten.view.default(mul, [2, 2])
    return [mul, t, view_1, view_4, view_3]""")

    def test_input_mutation_and_output_view(self):
        def f(a):
            a.add_(1)
            return a.view(-1)
        inp = [torch.ones(2, 2, requires_grad=False).add(1)]
        self.verify_aot_autograd(f, inp, test_mutation=True)
        inp = [torch.ones(2, 2, requires_grad=True).add(1)]
        fw_graph = self.verify_aot_autograd(f, inp, test_mutation=True)
        # Here, total # of outputs is 1 because:
        # - num_mutated_inps = 1 (a_updated)
        # - num_fw_outputs = 0 (the output is an alias of the input, so we move it outside the compiled fw)
        self.assertExpectedInline(fw_graph.code.strip(), """\
def forward(self, primals_1):
    clone = torch.ops.aten.clone.default(primals_1);  primals_1 = None
    add = torch.ops.aten.add.Tensor(clone, 1);  clone = None
    view_1 = torch.ops.aten.view.default(add, [-1])
    return [add, view_1]""")


    def test_input_mutation_output_view_multiple(self):
        def f(a, b, c, d):
            b.transpose_(1, 0)
            c.add_(1)
            return d + 1, b.diagonal(), a + c

        def create_inp(req_grad):
            return [
                torch.arange(4, requires_grad=req_grad, dtype=torch.float32).view(2, 2).add(1),
                torch.arange(4, requires_grad=req_grad, dtype=torch.float32).view(2, 2).add(1),
                torch.ones(2, 2, requires_grad=req_grad).add(1),
                torch.ones(2, 2, requires_grad=req_grad).add(1),
            ]

        self.verify_aot_autograd(f, create_inp(False), test_mutation=True)
        fw_graph = self.verify_aot_autograd(f, create_inp(True), test_mutation=True)
        self.assertExpectedInline(fw_graph.code.strip(), """\
def forward(self, primals_1, primals_2, primals_3, primals_4):
    view = torch.ops.aten.view.default(primals_2, [2, 2]);  primals_2 = None
    clone = torch.ops.aten.clone.default(primals_3);  primals_3 = None
    transpose = torch.ops.aten.transpose.int(view, 1, 0);  view = None
    add = torch.ops.aten.add.Tensor(clone, 1);  clone = None
    add_1 = torch.ops.aten.add.Tensor(primals_4, 1);  primals_4 = None
    diagonal = torch.ops.aten.diagonal.default(transpose)
    add_2 = torch.ops.aten.add.Tensor(primals_1, add);  primals_1 = None
    return [transpose, add, add_1, diagonal, add_2]""")

    def test_output_aliases_intermediate_single(self):
        def f(a):
            out = torch.mul(a, 3)
            return out.view(-1)
        inp = [torch.ones(3, 3, requires_grad=False)]
        self.verify_aot_autograd(f, inp, test_mutation=True)
        inp = [torch.ones(3, 3, requires_grad=True)]
        fw_graph = self.verify_aot_autograd(f, inp, test_mutation=True)
        # In AOTAutograd, we are obligated to make the compiled forward directly return `out`,
        # and reconstruct `out.view(-1)` as a fresh output.
        self.assertExpectedInline(fw_graph.code.strip(), """\
def forward(self, primals_1):
    mul = torch.ops.aten.mul.Tensor(primals_1, 3);  primals_1 = None
    view = torch.ops.aten.view.default(mul, [-1]);  mul = None
    return [view]""")

    def test_output_aliases_intermediate_mutation_linear(self):
        def f(x):
            return (x + 1).view(-1)

        inp = [torch.ones(3, 3, requires_grad=True)]
        # use inductor's decomps (which will e.g. turn _unsafe_view() into view())
        from torch._inductor.decomposition import decompositions
        f_compiled = aot_function(f, nop, decompositions=decompositions)

        out_ref = f(*inp)
        out_test = f_compiled(*inp)

        out_ref.mul_(2)
        out_test.mul_(2)
        self.assertEqual(out_ref, out_test)

    def test_output_aliases_intermediate_no_grad(self):
        def f(a, b):
            out = torch.mul(a, 3)
            # First output is an alias of an intermediate that doesn't require grad
            return out.view(-1), b.add(1)
        inp = [torch.ones(3, 3), torch.ones(3, 3, requires_grad=False)]
        self.verify_aot_autograd(f, inp, test_mutation=True)
        inp = [torch.ones(3, 3), torch.ones(3, 3, requires_grad=True)]
        fw_graph = self.verify_aot_autograd(f, inp, test_mutation=True)
        # important bit: we don't bother generating an intermediate base as an output in the graph,
        # because the intermediate base itself didn't require gradients.
        # (the only problematic case is when both the base and the aliasesed output require gradients).
        self.assertExpectedInline(fw_graph.code.strip(), """\
def forward(self, primals_1, primals_2):
    mul = torch.ops.aten.mul.Tensor(primals_1, 3);  primals_1 = None
    view = torch.ops.aten.view.default(mul, [-1]);  mul = None
    add = torch.ops.aten.add.Tensor(primals_2, 1);  primals_2 = None
    return [view, add]""")

    def test_output_aliases_intermediate_returned_multiple_times(self):
        def f(a):
            out = torch.mul(a, 3)
            out_view = out.view(-1)
            return out, out_view, out
        inp = [torch.ones(3, 3, requires_grad=False)]
        self.verify_aot_autograd(f, inp, test_mutation=True)
        inp = [torch.ones(3, 3, requires_grad=True)]
        fw_graph = self.verify_aot_autograd(f, inp, test_mutation=True)

    def test_output_aliases_intermediate_multiple(self):
        def f(a):
            out = torch.mul(a, 3)
            # AOTAutograd should manually generate these two output views in the epilogue.
            return out.view(-1), out.view(-1)
        inp = [torch.ones(3, 3, requires_grad=False)]
        self.verify_aot_autograd(f, inp, test_mutation=True)
        inp = [torch.ones(3, 3, requires_grad=True)]
        fw_graph = self.verify_aot_autograd(f, inp, test_mutation=True)
        self.assertExpectedInline(fw_graph.code.strip(), """\
def forward(self, primals_1):
    mul = torch.ops.aten.mul.Tensor(primals_1, 3);  primals_1 = None
    view = torch.ops.aten.view.default(mul, [-1])
    view_1 = torch.ops.aten.view.default(mul, [-1])
    return [view, view_1, mul]""")

    def test_output_aliases_intermediate_and_returned(self):
        def f(a):
            out = torch.mul(a, 3)
            # AOTAutograd should manually generate the first output (a view of an intermediate)
            # but not the second (which is itself the intermediate for the first)
            return out.view(-1), out
        inp = [torch.ones(3, 3, requires_grad=False)]
        self.verify_aot_autograd(f, inp, test_mutation=True)
        inp = [torch.ones(3, 3, requires_grad=True)]
        fw_graph = self.verify_aot_autograd(f, inp, test_mutation=True)
        self.assertExpectedInline(fw_graph.code.strip(), """\
def forward(self, primals_1):
    mul = torch.ops.aten.mul.Tensor(primals_1, 3);  primals_1 = None
    view = torch.ops.aten.view.default(mul, [-1])
    return [view, mul]""")

    def test_output_aliases_intermediate_and_returned_flipped(self):
        def f(a):
            out = torch.mul(a, 3)
            # AOTAutograd should manually generate the first output (a view of an intermediate)
            # but not the second (which is itself the intermediate for the first)
            return out, out.view(-1)
        inp = [torch.ones(3, 3, requires_grad=False)]
        self.verify_aot_autograd(f, inp, test_mutation=True)
        inp = [torch.ones(3, 3, requires_grad=True)]
        fw_graph = self.verify_aot_autograd(f, inp, test_mutation=True)
        self.assertExpectedInline(fw_graph.code.strip(), """\
def forward(self, primals_1):
    mul = torch.ops.aten.mul.Tensor(primals_1, 3);  primals_1 = None
    view = torch.ops.aten.view.default(mul, [-1])
    return [mul, view]""")

    def test_output_aliases_intermediate_and_returned_different_grad(self):
        def f(a):
            out = torch.mul(a, 3)
            # AOTAutograd should manually generate the first output (a view of an intermediate)
            # but not the second (which is itself the intermediate for the first)
            return out.view(-1), out, out[0].detach()
        inp = [torch.ones(3, 3, requires_grad=False)]
        self.verify_aot_autograd(f, inp, test_mutation=True)
        inp = [torch.ones(3, 3, requires_grad=True)]
        fw_graph = self.verify_aot_autograd(f, inp, test_mutation=True)
        self.assertExpectedInline(fw_graph.code.strip(), """\
def forward(self, primals_1):
    mul = torch.ops.aten.mul.Tensor(primals_1, 3);  primals_1 = None
    view = torch.ops.aten.view.default(mul, [-1])
    select = torch.ops.aten.select.int(mul, 0, 0)
    detach = torch.ops.aten.detach.default(select);  select = None
    return [view, mul, detach]""")

    def test_output_aliases_intermediate_inplace_view(self):
        def f(a):
            out = torch.mul(a, 3)
            out.t_()
            return out
        inp = [torch.ones(2, 4, requires_grad=True)]

        # TODO: fix this test.
        # See https://github.com/pytorch/pytorch/issues/90507
        # self.verify_aot_autograd(f, inp, test_mutation=True)

    def test_output_aliases_intermediate_inplace_view_with_detach(self):
        def f(a):
            out = torch.mul(a, 3)
            out.t_()
            out.detach_()
            # Thanks to the detach_() AOT Autograd doesn't need to do anything.
            # `out` will show up as having OutputType.non_alias,
            # and ._is_view() == False
            return out
        inp = [torch.ones(2, 4, requires_grad=False)]
        self.verify_aot_autograd(f, inp, test_mutation=True)
        inp = [torch.ones(2, 4, requires_grad=True)]
        fw_graph = self.verify_aot_autograd(f, inp, test_mutation=True)
        self.assertExpectedInline(fw_graph.code.strip(), """\
def forward(self, primals_1):
    mul = torch.ops.aten.mul.Tensor(primals_1, 3);  primals_1 = None
    t = torch.ops.aten.t.default(mul);  mul = None
    return [t]""")


    def test_output_aliases_intermediate_inplace_view_and_view(self):
        def f(a):
            out = torch.mul(a, 3)
            out_view = out.unsqueeze(0)
            out.t_()
            out_view2 = out.unsqueeze(0)
            return out_view, out, out_view2
        inp = [torch.ones(2, 4, requires_grad=True)]

        # TODO: fix this test.
        # See <github issue link>
        # self.verify_aot_autograd(f, inp, test_mutation=True)

    def test_output_aliases_intermediate_multiple_mixed(self):
        def f(a):
            out1 = torch.mul(a, 3)
            out2 = torch.mul(a, 4)
            # AOTAutograd should manually generate these two output views in the epilogue.
            return out1.view(-1), out2.transpose(1, 0), out1.transpose(1, 0)
        inp = [torch.ones(3, 3, requires_grad=False)]
        self.verify_aot_autograd(f, inp, test_mutation=True)
        inp = [torch.ones(3, 3, requires_grad=True)]
        fw_graph = self.verify_aot_autograd(f, inp, test_mutation=True)
        self.assertExpectedInline(fw_graph.code.strip(), """\
def forward(self, primals_1):
    mul = torch.ops.aten.mul.Tensor(primals_1, 3)
    mul_1 = torch.ops.aten.mul.Tensor(primals_1, 4);  primals_1 = None
    view = torch.ops.aten.view.default(mul, [-1])
    transpose = torch.ops.aten.transpose.int(mul_1, 1, 0);  mul_1 = None
    transpose_1 = torch.ops.aten.transpose.int(mul, 1, 0)
    return [view, transpose, transpose_1, mul]""")

    def test_output_all_alias_types(self):
        # There are 3 types of aliasing that require us to return metadata in the compiled fw:
        # (1) outputs that are views of inputs
        # (2) outputs that are views of intermediates
        # (3) inputs that get metadata mutations
        # test all 3 of them here
        def f(a):
            a.transpose_(1, 0)
            tmp = a.mul(2)
            return tmp.squeeze(), tmp.transpose(1, 0), a.unsqueeze(0)

        def inp_callable(req_grad):
            x = torch.ones(1, 2, 4, requires_grad=req_grad).clone()
            return [(x,), (x,)]

        self.verify_aot_autograd(f, partial(inp_callable, req_grad=False), test_mutation=True)
        fw_graph = self.verify_aot_autograd(f, partial(inp_callable, req_grad=True), test_mutation=True)
        # TODO: make this test run with dynamic shapes so it is more meaningful
        # metadata output order: (a_updated_meta, out1_meta, out2_meta, out3_meta)
        self.assertExpectedInline(fw_graph.code.strip(), """\
def forward(self, primals_1):
    view = torch.ops.aten.view.default(primals_1, [1, 2, 4]);  primals_1 = None
    transpose = torch.ops.aten.transpose.int(view, 1, 0);  view = None
    mul = torch.ops.aten.mul.Tensor(transpose, 2)
    squeeze = torch.ops.aten.squeeze.default(mul)
    transpose_1 = torch.ops.aten.transpose.int(mul, 1, 0)
    unsqueeze = torch.ops.aten.unsqueeze.default(transpose, 0)
    return [transpose, squeeze, transpose_1, unsqueeze, mul]""")

    def test_input_data_and_metadata_mutation(self):
        def f(a):
            a.t_()
            a[0].mul_(2)
            return a.view(a.shape)
        inp = [torch.ones(3, 3, requires_grad=False)]
        self.verify_aot_autograd(f, inp, test_mutation=True)
        inp = [torch.ones(3, 3, requires_grad=True)]
        fw_graph = self.verify_aot_autograd(f, inp, test_mutation=True)
        self.assertExpectedInline(fw_graph.code.strip(), """\
def forward(self, primals_1):
    clone = torch.ops.aten.clone.default(primals_1);  primals_1 = None
    t = torch.ops.aten.t.default(clone)
    select = torch.ops.aten.select.int(t, 0, 0);  t = None
    mul = torch.ops.aten.mul.Tensor(select, 2);  select = None
    t_1 = torch.ops.aten.t.default(clone);  clone = None
    select_scatter = torch.ops.aten.select_scatter.default(t_1, mul, 0, 0);  t_1 = mul = None
    t_2 = torch.ops.aten.t.default(select_scatter);  select_scatter = None
    t_4 = torch.ops.aten.t.default(t_2)
    t_6 = torch.ops.aten.t.default(t_2);  t_2 = None
    view_1 = torch.ops.aten.view.default(t_6, [3, 3]);  t_6 = None
    return [t_4, view_1]""")

    def test_view_and_inplace_view(self):
        def f(a, b):
            a.t_()
            return b.view(b.shape), a.view(a.shape)

        def create_inp(req_grad):
            return [
                torch.ones(3, 3, requires_grad=req_grad),
                torch.ones(3, 3, requires_grad=req_grad)
            ]

        self.verify_aot_autograd(f, create_inp(False), test_mutation=True)
        fw_graph = self.verify_aot_autograd(f, create_inp(True), test_mutation=True)
        self.assertExpectedInline(fw_graph.code.strip(), """\
def forward(self, primals_1, primals_2):
    view = torch.ops.aten.view.default(primals_1, [3, 3]);  primals_1 = None
    t = torch.ops.aten.t.default(view);  view = None
    view_1 = torch.ops.aten.view.default(primals_2, [3, 3]);  primals_2 = None
    view_2 = torch.ops.aten.view.default(t, [3, 3])
    return [t, view_1, view_2]""")

    def test_view_detach(self):
        def f(a):
            tmp = a.detach()
            a.mul_(2)
            return a, tmp
        inp = [torch.ones(3, 3, requires_grad=True)]
        self.verify_aot_autograd(f, inp, test_mutation=True)
        inp = [torch.ones(3, 3, requires_grad=False)]
        self.verify_aot_autograd(f, inp, test_mutation=True)

    def test_input_inplace_requires_grad_true(self):
        def f(a, b):
            a.requires_grad_(True)
            return a.mul(3), b.mul(4)
        inp = [
            # First inp doesnt require grad, but we switch it on
            torch.ones(3, 3, requires_grad=False),
            torch.ones(3, 3, requires_grad=True),
        ]

        fw_graph = self.verify_aot_autograd(f, inp, test_mutation=True)
        self.assertExpectedInline(fw_graph.code.strip(), """\
def forward(self, primals_1, primals_2):
    mul = torch.ops.aten.mul.Tensor(primals_1, 3);  primals_1 = None
    mul_1 = torch.ops.aten.mul.Tensor(primals_2, 4);  primals_2 = None
    return [mul, mul_1]""")

    # This is a torture test:
    # a and b get turned into a synthetic base in the compiled graph
    # One gets a data mutation, the other gets a metadata mutation.
    # We need to make sure that the metadata mutation gets propagated
    # back to the original input.
    def test_input_data_and_metadata_mutation_aliases_other_input(self):
        # a and b are aliased
        def f(a, b):
            a.mul_(2)
            b.t_()
            return a.mul(b)

        def inp_callable(req_grad):
            base = torch.ones(2, 2, requires_grad=req_grad)
            # Note: in our test, the add() is important because we need the graph inputs to be non-leaves so we can mutate them.
            x = base.add(1)
            inp1 = x[0]
            inp2 = x[1]
            return [base], [inp1, inp2]

        self.verify_aot_autograd(f, partial(inp_callable, req_grad=False), test_mutation=True)
        self.verify_aot_autograd(f, partial(inp_callable, req_grad=True), test_mutation=True)

    @unittest.skipIf(not torch.cuda.is_available(), "CUDA is unavailable")
    def test_mem_leak_from_save_for_bw(self):
        # See a full diagnosis at this issue: https://github.com/pytorch/pytorch/issues/94990
        # Note [Detaching saved tensors in AOTAutograd]
        # This program creates a ref-cycle. Long term, we should fix this ref cycle
        # (since it can arise, naturally albeit rarely, from uses of autograd.Function).
        # But AOTAutograd makes it more likely to show up from tracing user programs,
        # so we deal with it by manually detaching the tensors that we save for backward.
        # This is completely wrong and would give wrong results if we were to do double backward.
        # Fortunately today, double backward is explicitly banned in AOTAutograd.
        def f(a, b):
            add = a + a
            split = torch.functional.split(add, [4, 4], dim=1)
            getitem_2 = split[1]
            unsqueeze = getitem_2.unsqueeze(-1)
            mul = unsqueeze * b
            return (getitem_2, mul)

        f_compiled = aot_function(f, nop)
        inps = [
            torch.ones(8, 8, device='cuda', requires_grad=True),
            torch.ones(1, 4, 1, device='cuda', requires_grad=True),
        ]
        mem_before = torch.cuda.memory_allocated()
        f_compiled(*inps)
        mem_after = torch.cuda.memory_allocated()
        self.assertTrue(mem_after == mem_before)

    def test_output_aliases_multiple_inputs_get_correct_one(self):
        # a and b are aliased, but have different shapes
        # The first output should view off the the first input, the 2nd output should view off the 2nd input
        def f(a, b):
            return a.view(a.shape), b.view(b.shape)

        def inp_callable(req_grad):
            base = torch.ones(2, 2, requires_grad=req_grad)
            # Note: in our test, the add() is important because we need the graph inputs to be non-leaves so we can mutate them.
            x = base.mul(2)
            inp1 = x.view(-1)
            inp2 = x[0]
            return [base], [inp1, inp2]

        self.verify_aot_autograd(f, partial(inp_callable, req_grad=False), test_mutation=True)
        self.verify_aot_autograd(f, partial(inp_callable, req_grad=True), test_mutation=True)

    def test_input_mutation_aliases_other_input(self):
        def f(a, b):
            a.add_(1)
            return a + b

        def inp_callable(req_grad):
            base = torch.ones(2, 2, requires_grad=req_grad)
            # Note: in our test, the add() is important because we need the graph inputs to be non-leaves so we can mutate them.
            x = base.add(1)
            inp1 = x[0]
            inp2 = x[1]
            return [base], [inp1, inp2]

        self.verify_aot_autograd(f, partial(inp_callable, req_grad=False), test_mutation=True)
        fw_graph = self.verify_aot_autograd(f, partial(inp_callable, req_grad=True), test_mutation=True)
        # Important parts of the graph:
        # - the compiled graph takes in a base, and we generate a and b (the views) off of the base
        # - clone() is still in the graph, because we need to call grad() on the original (non-mutated) inputs
        # - We re-generate the views *after* the clone, to preserve view relationships.
        self.assertExpectedInline(fw_graph.code.strip(), """\
def forward(self, primals_1):
    clone = torch.ops.aten.clone.default(primals_1);  primals_1 = None
    as_strided = torch.ops.aten.as_strided.default(clone, [2], [1], 0)
    add = torch.ops.aten.add.Tensor(as_strided, 1);  as_strided = None
    as_strided_scatter = torch.ops.aten.as_strided_scatter.default(clone, add, [2], [1], 0);  clone = add = None
    as_strided_2 = torch.ops.aten.as_strided.default(as_strided_scatter, [2], [1], 0)
    as_strided_5 = torch.ops.aten.as_strided.default(as_strided_scatter, [2], [1], 2)
    add_1 = torch.ops.aten.add.Tensor(as_strided_2, as_strided_5);  as_strided_2 = as_strided_5 = None
    return [as_strided_scatter, add_1]""")  # noqa: B950

    def test_input_mutation_aliases_other_input2(self):
        def f(a, b):
            a.add_(1)
            return a + b

        def inp_callable(req_grad):
            base = torch.ones(2, 2, requires_grad=req_grad)
            x = base.add(1)
            inp1 = x[0]
            # Here, one of the aliased inputs is the base itself
            inp2 = x
            return [base], [inp1, inp2]

        self.verify_aot_autograd(f, partial(inp_callable, req_grad=False), test_mutation=True)
        fw_graph = self.verify_aot_autograd(f, partial(inp_callable, req_grad=True), test_mutation=True)
        self.assertExpectedInline(fw_graph.code.strip(), """\
def forward(self, primals_1):
    clone = torch.ops.aten.clone.default(primals_1);  primals_1 = None
    as_strided = torch.ops.aten.as_strided.default(clone, [2], [1], 0)
    add = torch.ops.aten.add.Tensor(as_strided, 1);  as_strided = None
    as_strided_scatter = torch.ops.aten.as_strided_scatter.default(clone, add, [2], [1], 0);  clone = add = None
    as_strided_2 = torch.ops.aten.as_strided.default(as_strided_scatter, [2], [1], 0)
    as_strided_5 = torch.ops.aten.as_strided.default(as_strided_scatter, [2, 2], [2, 1], 0)
    add_1 = torch.ops.aten.add.Tensor(as_strided_2, as_strided_5);  as_strided_2 = as_strided_5 = None
    return [as_strided_scatter, add_1]""")  # noqa: B950

    def test_input_mutation_aliases_and_output_alias(self):
        def f(a, b):
            # Here, we need to take care:that because and b are aliased
            # since a and b are aliased, we generate a view off of "updated b"
            a.add_(1)
            return b.view(b.shape)

        def inp_callable(req_grad):
            base = torch.ones(2, 2, requires_grad=req_grad)
            x = base.add(1)
            return [base], [x.view(-1), x.view(-1)]

        self.verify_aot_autograd(f, partial(inp_callable, req_grad=False), test_mutation=True)
        fw_graph = self.verify_aot_autograd(f, partial(inp_callable, req_grad=True), test_mutation=True)
        self.assertExpectedInline(fw_graph.code.strip(), """\
def forward(self, primals_1):
    clone = torch.ops.aten.clone.default(primals_1);  primals_1 = None
    as_strided = torch.ops.aten.as_strided.default(clone, [4], [1], 0)
    add = torch.ops.aten.add.Tensor(as_strided, 1);  as_strided = None
    as_strided_scatter = torch.ops.aten.as_strided_scatter.default(clone, add, [4], [1], 0);  clone = add = None
    as_strided_8 = torch.ops.aten.as_strided.default(as_strided_scatter, [4], [1], 0)
    view_1 = torch.ops.aten.view.default(as_strided_8, [4]);  as_strided_8 = None
    return [as_strided_scatter, view_1]""")  # noqa: B950

    def test_input_aliased_with_mutation_output_alias(self):
        def f(a, b, c):
            # a and c alias
            c.mul_(2)
            # The main thing we're testing here is that
            # (1) We need to reconstruct c.view(-1) from the 3rd input to the forward
            # (2) But we need to be careful to do this *before* converting aliased inputs into synthetic bases.
            #     The original fw takes in 3 args, but the compiled fw takes in only 2 args.
            return b.add(1), c.view(-1)

        def inp_callable(req_grad):
            base1 = torch.ones(2, 2, requires_grad=req_grad)
            base2 = torch.ones(2, 2, requires_grad=req_grad)
            x = base1.add(1)
            y = base2.add(1)
            return [base1, base2], [x.view(-1), y, x.view(-1)]

        self.verify_aot_autograd(f, partial(inp_callable, req_grad=False), test_mutation=True)
        fw_graph = self.verify_aot_autograd(f, partial(inp_callable, req_grad=True), test_mutation=True)
        self.assertExpectedInline(fw_graph.code.strip(), """\
def forward(self, primals_1, primals_2):
    clone = torch.ops.aten.clone.default(primals_1);  primals_1 = None
    as_strided_1 = torch.ops.aten.as_strided.default(clone, [4], [1], 0)
    mul = torch.ops.aten.mul.Tensor(as_strided_1, 2);  as_strided_1 = None
    as_strided_scatter = torch.ops.aten.as_strided_scatter.default(clone, mul, [4], [1], 0);  clone = mul = None
    add = torch.ops.aten.add.Tensor(primals_2, 1);  primals_2 = None
    as_strided_7 = torch.ops.aten.as_strided.default(as_strided_scatter, [4], [1], 0)
    view_1 = torch.ops.aten.view.default(as_strided_7, [-1]);  as_strided_7 = None
    return [as_strided_scatter, add, view_1]""")  # noqa: B950

    def test_input_metadata_mutation_aliases(self):
        def f(a, b):
            # a and b alias, and we do a metadata mutation on a
            # Since we're not mutating data, then b isn't affected at all.
            # We expect aot autograd to not bother with constructing a synthetic base.
            a.t_()
            return a + b

        def inp_callable(req_grad):
            base = torch.ones(2, 2, requires_grad=req_grad)
            x = base.add(1)
            return [base], [x.view(-1), x.view(-1)]

        self.verify_aot_autograd(f, partial(inp_callable, req_grad=False), test_mutation=True)
        fw_graph = self.verify_aot_autograd(f, partial(inp_callable, req_grad=True), test_mutation=True)
        # Expectation: fwd() takes in 2 args, and we don't construct a synthetic base.
        self.assertExpectedInline(fw_graph.code.strip(), """\
def forward(self, primals_1, primals_2):
    view = torch.ops.aten.view.default(primals_1, [4]);  primals_1 = None
    t = torch.ops.aten.t.default(view);  view = None
    add = torch.ops.aten.add.Tensor(t, primals_2);  primals_2 = None
    return [t, add]""")

    def test_input_mutation_aliases_and_none_require_gradients(self):
        def f(a, b, c):
            # a and b alias, but neither require gradients (so they don't have a _base)
            # aot autograd should construct the synthetic base from `torch.Tensor(a.storage())`
            a.mul_(2)
            return b + 1, c + 1

        def inp_callable(req_grad):
            base = torch.ones(2, 2)
            c_arg = torch.ones(2, 2, requires_grad=req_grad)
            x = base.add(1)
            return [base, c_arg], [x.view(-1), x.view(-1), c_arg]

        self.verify_aot_autograd(f, partial(inp_callable, req_grad=False), test_mutation=True)
        fw_graph = self.verify_aot_autograd(f, partial(inp_callable, req_grad=True), test_mutation=True)
        self.assertExpectedInline(fw_graph.code.strip(), """\
def forward(self, primals_1, primals_2):
    as_strided = torch.ops.aten.as_strided.default(primals_1, [4], [1], 0)
    mul = torch.ops.aten.mul.Tensor(as_strided, 2);  as_strided = None
    as_strided_scatter = torch.ops.aten.as_strided_scatter.default(primals_1, mul, [4], [1], 0);  primals_1 = mul = None
    as_strided_3 = torch.ops.aten.as_strided.default(as_strided_scatter, [4], [1], 0)
    add = torch.ops.aten.add.Tensor(as_strided_3, 1);  as_strided_3 = None
    add_1 = torch.ops.aten.add.Tensor(primals_2, 1);  primals_2 = None
    return [as_strided_scatter, add, add_1]""")  # noqa: B950

    def test_input_mutation_aliases_bases_out_of_order(self):
        # This tests our calling convention: if b and d are aliased, then the outer calling convention
        # that we send to the compiled forward becomes:
        # (b_d_base, a, c)
        # Importantly, even though a and c alias in our test, neither inputs are mutated,
        # So we don't need to do the base construction / deconstruction
        def f(a, b, c, d):
            b.add_(1)
            d.t_()
            return a + c + d, b.view(-1)

        def inp_callable(req_grad):
            base1 = torch.ones(2, 2, requires_grad=req_grad)
            base2 = torch.ones(2, 2, requires_grad=req_grad)
            x1 = base1.add(1)
            x2 = base2.add(1)
            # a and c alias, b and d alias
            return [base1, base2], [x1.view(-1), x2.view(-1), x1.view(-1), x2.view(-1)]

        self.verify_aot_autograd(f, partial(inp_callable, req_grad=False), test_mutation=True)
        fw_graph = self.verify_aot_autograd(f, partial(inp_callable, req_grad=True), test_mutation=True)
        # 3 graph inputs: (b_d_base, a, c)
        # 2 returns: (b_updated, a+c+d)
        # (there are 2 original fw outs, but one is a view of b so it's not part of the graph)
        # (there are also 2 input mutations, but one is a metadata-only mutation so the compiled forward doesn't return it)
        self.assertExpectedInline(fw_graph.code.strip(), """\
def forward(self, primals_1, primals_2, primals_3):
    clone = torch.ops.aten.clone.default(primals_1);  primals_1 = None
    as_strided = torch.ops.aten.as_strided.default(clone, [4], [1], 0)
    add = torch.ops.aten.add.Tensor(as_strided, 1);  as_strided = None
    as_strided_scatter = torch.ops.aten.as_strided_scatter.default(clone, add, [4], [1], 0);  clone = add = None
    add_1 = torch.ops.aten.add.Tensor(primals_2, primals_3);  primals_2 = primals_3 = None
    as_strided_5 = torch.ops.aten.as_strided.default(as_strided_scatter, [4], [1], 0)
    t_1 = torch.ops.aten.t.default(as_strided_5);  as_strided_5 = None
    add_2 = torch.ops.aten.add.Tensor(add_1, t_1);  add_1 = None
    as_strided_14 = torch.ops.aten.as_strided.default(as_strided_scatter, [4], [1], 0)
    view_1 = torch.ops.aten.view.default(as_strided_14, [-1]);  as_strided_14 = None
    return [as_strided_scatter, add_2, view_1, t_1]""")  # noqa: B950

    @unittest.skipIf(not torch.cuda.is_available(), "CUDA is unavailable")
    def test_synthetic_base_base_attribute_is_none(self):
        def f(a, b):
            a.add_(1)
            return a + b

        def inp_callable():
            base = torch.ones(4, 4, device='cuda')
            # detach() so that none of the inputs have a ._base attribute.
            a = base[0].detach()
            b = base[1].detach()
            base2 = torch.ones(2, 2, requires_grad=True)
            return [base], [a, b]

        self.verify_aot_autograd(f, inp_callable, test_mutation=True)


    def test_input_mutation_alias_everything(self):
        # Mondo test that tests a combination of:
        # input is mutated, that aliases another input (so we make a synthetic base)
        # an output is an alias of another output
        # an output is an alias of an intermediate
        # a and c are aliased
        def f(a, b, c):
            c.mul_(2)  # mutates c
            b.t_()  # metadata mutate b
            tmp = a + c
            out1 = tmp.view(-1)
            out2 = b.t()
            out3 = out1.unsqueeze(0)
            # out1 and out3 are aliases of an intermediate, and alias each other!
            # out2 aliases an input, so we don't return it
            return out1, out2, out3

        def inp_callable(req_grad):
            base1 = torch.ones(2, 2, requires_grad=req_grad)
            base2 = torch.ones(2, 2, requires_grad=req_grad)
            # Note: in our test, the add() is important because we need the graph inputs to be non-leaves so we can mutate them.
            base1_ = base1.add(1)
            base2_ = base2.add(1)
            a = base1_.view(-1)
            b = base2_
            c = base1_.view(-1)
            return [base1, base2], [a, b, c]

        self.verify_aot_autograd(f, partial(inp_callable, req_grad=False), test_mutation=True)
        fw_graph = self.verify_aot_autograd(f, partial(inp_callable, req_grad=True), test_mutation=True)
        # Expected:
        # - 2 inputs in the forward: synthetic_base_a_c, b
        # - 1 output in the forward: "tmp"
        #   out2 is an alias of an input, and will be generated off of b outside of the compiled fn
        #   out1 and out3 are aliases of tmp, that we generate outside of the compiled function
        self.assertExpectedInline(fw_graph.code.strip(), """\
def forward(self, primals_1, primals_2):
    clone = torch.ops.aten.clone.default(primals_1);  primals_1 = None
    view = torch.ops.aten.view.default(primals_2, [2, 2]);  primals_2 = None
    as_strided_1 = torch.ops.aten.as_strided.default(clone, [4], [1], 0)
    mul = torch.ops.aten.mul.Tensor(as_strided_1, 2);  as_strided_1 = None
    as_strided_scatter = torch.ops.aten.as_strided_scatter.default(clone, mul, [4], [1], 0);  clone = mul = None
    as_strided_2 = torch.ops.aten.as_strided.default(as_strided_scatter, [4], [1], 0)
    t = torch.ops.aten.t.default(view);  view = None
    as_strided_5 = torch.ops.aten.as_strided.default(as_strided_scatter, [4], [1], 0)
    add = torch.ops.aten.add.Tensor(as_strided_5, as_strided_2);  as_strided_5 = as_strided_2 = None
    view_1 = torch.ops.aten.view.default(add, [-1])
    t_1 = torch.ops.aten.t.default(t)
    unsqueeze = torch.ops.aten.unsqueeze.default(view_1, 0)
    return [as_strided_scatter, t, view_1, t_1, unsqueeze, add]""")  # noqa: B950

    def test_dynamic_shape_output_not_in_bw_graph(self):
        def f(x):
            return [x + 1, x.shape[0]]
        inp = torch.ones(5, requires_grad=True)
        bw_graph_cell = [None]
        compiled_f = aot_function(
            f,
            fw_compiler=nop,
            bw_compiler=partial(extract_graph, graph_cell=bw_graph_cell),
            decompositions={},
            keep_inference_input_mutations=False,
            dynamic=True,
        )
        out = compiled_f(inp)
        out[0].sum().backward()
        # The important bit: the forward fn returns 2 outputs,
        # but one of them is a symint so we should only see
        # 1 grad_output as an input to the backward graph.
        # (Otherwise, autograd will plumb a None as the value of the grad_output,
        # which causes inductor to complain).
        self.assertExpectedInline(bw_graph_cell[0].code.strip(), """\
def forward(self, tangents_1):
    return [tangents_1]""")

    def test_no_grad_input_output(self):
        def f(a, b):
            return a.cos(), b.cos(), a * b

        inp_thunks = [lambda: torch.randn(5, requires_grad=True), lambda: torch.randn(5, requires_grad=False)]
        for inps in itertools.product(inp_thunks, repeat=2):
            inps = [i() for i in inps]
            self.verify_aot_autograd(f, inps)

    def test_some_output_requires_grad_input_doesnt(self):
        def f(a, b):
            a_view = a.view(-1)
            a_view.requires_grad_(True)
            return a_view
        inp = [torch.randn(3, 3), torch.randn(3, 3, requires_grad=True)]
        self.verify_aot_autograd(f, inp)

    def test_some_outputs_dont_require_grad_view(self):
        def f(a, b):
            return a.detach(), b
        inp = [torch.randn(3, 3, requires_grad=True), torch.randn(3, 3, requires_grad=True)]
        self.verify_aot_autograd(f, inp)

    def test_some_outputs_dont_require_grad_non_view(self):
        def f(a, b):
            return a.add(1).detach(), b
        inp = [torch.randn(3, 3, requires_grad=True), torch.randn(3, 3, requires_grad=True)]
        self.verify_aot_autograd(f, inp)

    def test_inner_grad(self):
        def foo(x):
            y = torch.exp(x)
            z = torch.autograd.grad(y, x)
            return z
        inps = [torch.randn((), requires_grad=True)]
        self.verify_aot_autograd(foo, inps)

    def test_grad_context(self):
        def foo(x):
            return x * 2
        inps = [torch.randn((), requires_grad=True)]
        graph_size = None

        def get_graph_size(fx_g, _):
            nonlocal graph_size
            graph_size = len(fx_g.graph.nodes)
            return fx_g

        f = aot_function(foo, nop, get_graph_size)
        with torch.set_grad_enabled(False):
            f(*inps)
        self.assertIsNone(graph_size)

        f = aot_function(foo, nop, get_graph_size)
        with torch.set_grad_enabled(True):
            out = f(*inps)
            self.assertIsNone(graph_size)
            out.sum().backward()
            self.assertTrue(graph_size > 2)

    def test_output_dict(self):
        def f(x):
            return {'a': x, 'b': x}
        inp = [torch.randn(3, 3, requires_grad=True)]
        self.verify_aot_autograd(f, inp)

        def f(x, y):
            return {'a': x, 'b': y + x}
        inp = [torch.randn(3, requires_grad=True), torch.randn(3)]
        self.verify_aot_autograd(f, inp)

        def f(x):
            new_d = {}
            for k in x:
                new_d[k] = x[k] * 2
            return new_d

        a = torch.randn(3, requires_grad=True)
        b = torch.randn(3, requires_grad=True)

        def inp_callable():
            inps = [{'a': a, 'b': b}]
            return inps, inps

        self.verify_aot_autograd(f, inp_callable)

    def test_module(self):
        mod = nn.Sequential(nn.Linear(32, 32), nn.ReLU())
        compiled_mod = compiled_module(mod, nop, nop)
        inp = torch.randn(32, 32)
        ref_out = mod(inp)
        ref_out.sum().backward()
        ref_grads = sorted([(name, p.grad) for name, p in mod.named_parameters()])
        out = compiled_mod(inp)
        out.sum().backward()
        grads = sorted([(name, p.grad) for name, p in mod.named_parameters()])
        self.assertEqual((out, grads), (ref_out, ref_grads))

    def test_batchnorm(self):
        mod = compiled_module(nn.BatchNorm2d(4), nop, nop)
        x = torch.ones(1, 4, 2, 2)
        mod(x).sum().backward()

    def test_list_codegen(self):
        def list_nop(f, _):
            def g(inps):
                return f(*inps)
            g._boxed_call = True
            return g

        def f(a, b, c):
            return a.sin() * b.cos() * c.sin()
        f = aot_function(f, list_nop)
        inp = [torch.randn(5, requires_grad=True) for _ in range(3)]
        f(*inp).sum().backward()

    @patch('torch._functorch.aot_autograd.AOT_COUNTER', new_callable=itertools.count)
    def test_compilation_context(self, counter):
        def f(x):
            return x.sin().sin()
        count = []

        def compiler(fx_g, _):
            context = get_aot_compilation_context()
            count.append((context[0], len(fx_g.graph.nodes)))
            return fx_g

        f = aot_function(f, compiler)
        out = f(torch.randn(5, requires_grad=True))
        f = aot_function(f, compiler)
        f(torch.randn(5))
        out.sum().backward()
        self.assertEqual(count, [(['0_forward'], 4), (['1_inference'], 4), (['0_backward'], 8)])

    def test_dupe_arg(self):
        def f(x, y):
            return x + y

        x = torch.randn(3, 3, requires_grad=True)
        self.verify_aot_autograd(f, [x, x])

    def test_dupe_arg_torture(self):
        def f(x, y):
            x.t_()
            y.t_()
            return x + y

        x = torch.randn(3, 3, requires_grad=True).clone()
        self.verify_aot_autograd(f, [x, x])

    # See https://github.com/pytorch/pytorch/issues/100224
    def test_dupe_arg_returned_as_output(self):
        def f(a, b, a_):
            a[0].add_(1)
            return a_
        f_compiled = aot_function(f, nop)
        a = torch.ones(2)
        b = torch.ones(2)
        out_ref = f(a, b, a)

        a2 = torch.ones(2)
        b2 = torch.ones(2)
        out_test = f_compiled(a2, b2, a2)

        self.assertEqual(out_ref, out_test)
        self.assertEqual(a, a2)

    @patch('torch._functorch.aot_autograd.AOT_COUNTER', new_callable=itertools.count)
    @patch("torch._functorch.config.debug_assert", True)
    def test_invalid_dupe_left_bias(self, counter):
        # This test checks that, just because only the first
        # argument did a metadata mutation, we still correctly
        # switch to strategy 2 (deduplicate)
        # See: https://github.com/pytorch/pytorch/pull/89896#discussion_r1036224447
        class F(torch.nn.Module):
            def forward(self, x, y):
                x.t_()
                return (x + y,)

        x = torch.randn(3, 3, requires_grad=True).clone()
        y = torch.randn(3, 3, requires_grad=True)
        self.verify_aot_autograd(F(), [x, x])

        fxx = aot_module_simplified(F(), (x, x), nop)
        self.assertExpectedRaisesInline(
            AssertionError, lambda: fxx(x, y),
            """At compilation time, graph 2 was compiled under the assumption that input 1 would be a duplicate of input 0, but at runtime this was not the case.  This indicates a guard bug in AOTAutograd or Dynamo, please file a bug to PyTorch."""  # noqa: B950
        )


    @patch('torch._functorch.aot_autograd.AOT_COUNTER', new_callable=itertools.count)
    @patch("torch._functorch.config.debug_assert", True)
    def test_invalid_dupe(self, counter):
        self._test_invalid_dupe(counter, fake=False)

    # See Note: Dynamo recompilation guarding invalid grad for why this test exists
    @patch('torch._functorch.aot_autograd.AOT_COUNTER', new_callable=itertools.count)
    @patch("torch._functorch.config.debug_assert", True)
    def test_invalid_dupe_fake(self, counter):
        self._test_invalid_dupe(counter, fake=True)


    def _test_invalid_dupe(self, counter, fake):
        class F(torch.nn.Module):
            def forward(self, x, y):
                x.t_()
                y.t_()
                return (x + y,)

        x = torch.randn(3, 3, requires_grad=True).clone()
        y = torch.randn(3, 3, requires_grad=True).clone()

        if fake:
            shape_env = ShapeEnv()
            fake_mode = FakeTensorMode(shape_env=shape_env)

            fake_x = fake_mode.from_tensor(x)
            fake_y = fake_mode.from_tensor(y)

        if fake:
            fxy = aot_module_simplified(F(), (fake_x, fake_y), nop)
        else:
            fxy = aot_module_simplified(F(), (x, y), nop)

        fxy(x, y)
        fxy(x, x)  # is ok!

        if fake:
            fxx = aot_module_simplified(F(), (fake_x, fake_x), nop)
        else:
            fxx = aot_module_simplified(F(), (x, x), nop)

        fxx(x, x)
        # Note This should not raise! Once we have guards in place here,
        # we will have this working correctly, as it should recompile.
        self.assertExpectedRaisesInline(
            AssertionError, lambda: fxx(x, y),
            """At compilation time, graph 1 was compiled under the assumption that input 1 would be a duplicate of input 0, but at runtime this was not the case.  This indicates a guard bug in AOTAutograd or Dynamo, please file a bug to PyTorch."""  # noqa: B950
        )


    @patch('torch._functorch.aot_autograd.AOT_COUNTER', new_callable=itertools.count)
    @patch("torch._functorch.config.debug_assert", True)
    def test_invalid_requires_grad(self, counter):
        self._test_invalid_requires_grad(counter, fake=False)

    # See Note: Dynamo recompilation guarding invalid grad for why this test exists
    @patch('torch._functorch.aot_autograd.AOT_COUNTER', new_callable=itertools.count)
    @patch("torch._functorch.config.debug_assert", True)
    def test_invalid_requires_grad_fake(self, counter):
        self._test_invalid_requires_grad(counter, fake=True)

    def _test_invalid_requires_grad(self, counter, fake):
        class F(torch.nn.Module):
            def forward(self, x, y):
                return (x + y,)

        x = torch.randn(3, 3, requires_grad=True)
        y = torch.randn(3, 3, requires_grad=True)
        z = torch.randn(3, 3, requires_grad=False)

        if fake:
            shape_env = ShapeEnv()
            fake_mode = FakeTensorMode(shape_env=shape_env)

            fake_x = fake_mode.from_tensor(x)
            fake_y = fake_mode.from_tensor(y)
            fake_z = fake_mode.from_tensor(z)

        if fake:
            fxy = aot_module_simplified(F(), (fake_x, fake_y), nop)
        else:
            fxy = aot_module_simplified(F(), (x, y), nop)

        compare_equal_outs_and_grads(self, F(), fxy, (x, y))
        compare_equal_outs_and_grads(self, F(), fxy, (x, z))

        if fake:
            fxz = aot_module_simplified(F(), (fake_x, fake_z), nop)
        else:
            fxz = aot_module_simplified(F(), (x, z), nop)

        compare_equal_outs_and_grads(self, F(), fxz, (x, z))

        self.assertExpectedRaisesInline(
            AssertionError, lambda: fxz(x, y),
            """At compilation time, graph 1 was compiled under the assumption that input 1 would not require grad, but at runtime this was not the case.  This indicates a guard bug in AOTAutograd or Dynamo, please file a bug to PyTorch."""  # noqa: B950
        )

    def test_resize_input(self):
        def f(x, y):
            y.resize_(4)
            y.zero_()
            self.assertEqual(x.shape, (4,))
            return y

        # NB: don't use verify_aot_autograd as the inputs get
        # mutated and I don't trust verify to do it right

        compiled_f = aot_function(f, nop)
        ref_x = torch.randn(0)
        ref_out = f(ref_x, ref_x)

        test_x = torch.randn(0)
        test_out = compiled_f(test_x, test_x)

        self.assertEqual(ref_out, test_out)

    def test_resize_input_smaller(self):
        def f(x, y):
            y.resize_(4)
            y.zero_()
            self.assertEqual(x.shape, (4,))
            return y

        # NB: don't use verify_aot_autograd as the inputs get
        # mutated and I don't trust verify to do it right

        compiled_f = aot_function(f, nop)
        ref_x = torch.randn(5)
        ref_out = f(ref_x, ref_x)

        test_x = torch.randn(5)
        test_out = compiled_f(test_x, test_x)

        self.assertEqual(ref_out, test_out)


    def test_custom_autograd(self):
        class CustomFn(torch.autograd.Function):
            @staticmethod
            def forward(ctx, x):
                return x.clone()

            @staticmethod
            def backward(ctx, grad_output):
                return grad_output + 1

        def f(x):
            return CustomFn.apply(x)

        self.verify_aot_autograd(f, [torch.randn(3)])

    @unittest.skipIf(not torch.cuda.is_available(), "CUDA is unavailable")
    def test_autocast_disable_guard(self):
        with torch._C._DisableAutocast():
            x = torch.rand([4, 4]).cuda()
            y = x @ x
            self.assertEqual(y.dtype, torch.float32)

    @unittest.skipIf(not torch.cuda.is_available(), "CUDA is unavailable")
    def test_nonidempotent_amp(self):
        def f(self_s_emb, add_3):
            einsum_2 = torch.functional.einsum('ah,th->t', self_s_emb, add_3)
            log_softmax_2 = einsum_2.log_softmax(-1)
            return (log_softmax_2,)

        args = [torch.rand((1, 256), dtype=torch.float32, device='cuda'), torch.rand((30, 256), dtype=torch.float16, device='cuda')]
        with torch.cuda.amp.autocast(enabled=True):
            self.verify_aot_autograd(f, args)

        args = [e.requires_grad_(True) for e in args]
        with torch.cuda.amp.autocast(enabled=True):
            self.verify_aot_autograd(f, args)

    @unittest.skipIf(not torch.cuda.is_available(), "CUDA is unavailable")
    @unittest.skipIf(not torch.backends.cudnn.is_available(), "CUDNN is unavailable")
    @skipIfRocm  # https://github.com/pytorch/pytorch/issues/96560
    def test_batch_norm_amp(self):
        device = "cuda"
        input_dtype = torch.float16
        param_dtype = torch.float32
        weight, bias = [torch.ones(64, device=device, dtype=param_dtype, requires_grad=True) for _ in range(2)]
        running_mean, running_var = [torch.ones(64, device=device, dtype=param_dtype) for _ in range(2)]

        def bn(x):
            return torch.ops.aten.cudnn_batch_norm(
                x,
                weight,
                bias,
                running_mean,
                running_var,
                False,
                0.1,
                1e-05,
            )
        inp = torch.ones(torch.Size([16, 64, 112, 112]), dtype=input_dtype, device=device)

        ref = bn(inp)
        cudnn_batch_norm_decomp = torch._decomp.get_decompositions({torch.ops.aten.cudnn_batch_norm})
        aot_fn = make_fx(bn, decomposition_table=cudnn_batch_norm_decomp)(inp)
        res = aot_fn(inp)
        for a, b in zip(ref, res):
            assert torch.allclose(a, b)

    def test_output_op_depending_on_symint(self):
        """
        It won't be obvious from reading this test what it's testing for.  We should probably make it into a more
        focused unit test.

        An issue with the following program was the expand op would end up depending on a symint whose proxy was
        incorrectly associated with one of the grad tensors rather than input tensors.  It broke partitioner logic
        and the net result was aot_function failed to produce a function and threw an exception instead.
        """
        inp = torch.randn(5, requires_grad=True)

        def f(x):
            return x.expand(x.shape)

        # TODO(whc) make this work (test setup is wrong somehow)
        # joint_forward_backward = create_joint_forward_backward(f)
        # out = f(inp)
        # joint_inputs =  ([inp], [out.detach().contiguous()])
        # fx_g = make_fx(joint_forward_backward)(*joint_inputs)
        # TODO: assert outputs of fwd graph trace to correct symint

        # e2e test that fails without symint clone fix
        af = aot_function(f, nop, partition_fn=partial(min_cut_rematerialization_partition, compiler="inductor"), dynamic=True)
        out = af(inp)
        self.assertEqual(out, f(inp))

    def test_inference_mode(self):
        m = torch.nn.Linear(4, 4)
        inp = torch.randn(4, 4)

        aot_mod = aot_module(m, fw_compiler=nop)

        with torch.inference_mode():
            out_ref = m(inp)
            out_test = aot_mod(inp)
        self.assertEqual(out_ref, out_test)

    def test_default_partitioner_saves_symints_not_tensors_for_bw(self):
        """
        In this test, the important thing is that primals_1 is **only** needed in the backward
        in order to grab its sizes.
        We need to assert that what we save for the backward are the tensor's sizes, and not the tensor itself.

        The way this test is set up, it will actually fail if we try to save the input tensor for backward.
        Why?
        b.masked_fill_(c, 0) has a backward that requires knowing a's sizes
        b.masked_fill_(c, 0) **also** mutates a (because b and a are aliased)
        The autograd engine yells at us if we save "a" for backward, and then try to mutate it.
        """
        inp = torch.randn(2, 2, requires_grad=True)

        def f(a):
            b = a[0]
            c = torch.ones_like(b, dtype=torch.bool)
            d = b.masked_fill_(c, 0)
            return d

        compiled_f = aot_function(f, nop, dynamic=True)
        inp_ref = torch.ones(2, 2, requires_grad=True)
        inp_test = torch.ones(2, 2, requires_grad=True)

        out_ref = f(inp_ref.clone())
        out_test = compiled_f(inp_test.clone())

        self.assertEqual(out_ref, out_test)

        out_ref.sum().backward()
        out_test.sum().backward()

        self.assertEqual(inp_ref.grad, inp_test.grad)

    def test_real_weights_in_symbolic_mode(self):
        from functorch.experimental import functionalize

        class M(torch.nn.Module):
            def __init__(self):
                super().__init__()
                self.linear = torch.nn.Linear(5, 5)

            def forward(self, x):
                x = self.linear(x)
                return x

        m = M().eval()

        inp = torch.randn(2, 5)

        gm = make_fx(m, tracing_mode="symbolic", _allow_non_fake_inputs=True)(inp)
        self.assertEqual(gm(torch.ones(2, 5)), m(torch.ones(2, 5)))

        gm_functionalized = make_fx(functionalize(gm,), tracing_mode="symbolic", _allow_non_fake_inputs=True)(inp)
        self.assertEqual(gm_functionalized(torch.ones(2, 5)), m(torch.ones(2, 5)))

        inp_count = 0
        for node in gm.graph.nodes:
            if node.op == "placeholder":
                inp_count += 1

        # No more param lifting
        self.assertEqual(inp_count, 1)

        inp_count = 0
        for node in gm_functionalized.graph.nodes:
            if node.op == "placeholder":
                inp_count += 1

        # No more param lifting
        self.assertEqual(inp_count, 1)

        with self.assertRaisesRegex(Exception, "Please convert all Tensors to FakeTensors"):
            make_fx(m, tracing_mode="symbolic", _allow_non_fake_inputs=False)(torch.randn(2, 5))

    def test_real_weights_in_symbolic_mode_with_inplace_ops(self):

        class M(torch.nn.Module):
            def __init__(self):
                super().__init__()
                self.register_buffer("buffer", torch.ones(4, 5))

            def forward(self, x):
                y = self.buffer.add_(3)
                y.resize_([20])
                assert y.shape == self.buffer.shape
                return x.sum() + self.buffer.sum()

        m = M().eval()
        inp = torch.randn(2, 5)
        # inplace mutation on attr is not allowed
        with self.assertRaisesRegex(Exception, "Can't call metadata"):
            make_fx(m, tracing_mode="symbolic", _allow_non_fake_inputs=True)(inp)


def extract_graph(fx_g, _, graph_cell):
    graph_cell[0] = fx_g
    return fx_g


def get_ins_outs(fx_g):
    ins = []
    outs = []
    for n in fx_g.graph.nodes:
        if n.op == 'placeholder':
            ins.append(n)
        elif n.op == 'output':
            outs = tuple(n.args[0])
    return ins, outs


def get_num_ins_outs(fx_g):
    return tuple(len(i) for i in get_ins_outs(fx_g))


def get_fw_bw_graph(f, inps, partitioner=min_cut_rematerialization_partition, dynamic=False):
    fw_graph_cell = [None]
    bw_graph_cell = [None]
    aot_function(f,
                 fw_compiler=partial(extract_graph, graph_cell=fw_graph_cell),
                 bw_compiler=partial(extract_graph, graph_cell=bw_graph_cell),
                 partition_fn=partitioner,
                 decompositions=default_decompositions,
                 dynamic=dynamic)(*inps).sum().backward()
    return (fw_graph_cell[0], bw_graph_cell[0])

class TestMod(torch.nn.Module):
    def __init__(self, fn):
        super().__init__()
        self.p = torch.nn.Parameter(torch.ones(2, requires_grad=True))
        self.fn = fn

    def forward(self, *args):
        return self.fn(self.p, *args)

class TestAOTExport(AOTTestCase):

    def test_aot_export_module_joint(self):
        class ConvBatchnormRelu(torch.nn.Module):
            def __init__(self):
                super().__init__()
                self.conv = torch.nn.Conv2d(1, 3, 1, 1)
                self.bn = torch.nn.BatchNorm2d(3)

            def forward(self, x):
                x = self.conv(x)
                x = self.bn(x)
                user_out = torch.nn.functional.relu(x)
                loss = user_out.sum()
                return loss, user_out.detach()

        mod = ConvBatchnormRelu()
        mod.train()
        inp = torch.randn(1, 1, 3, 3)
        o_ref = mod(inp)
        fx_g, signature = aot_export_module(mod, [inp], trace_joint=True, output_loss_index=0)
        # Some important characteristics of the exported graph below:
        # 8 arguments: 2 params from conv, 2 params from batchnorm, 2 buffers from 1 batchnorm, 1 user input
        # 9 outputs: 3 mutated buffers (from batchnorm), 2 user outputs and 4 gradients (since there were 4 parameters)
        self.assertExpectedInline(fx_g.print_readable(print_output=False), """\
class <lambda>(torch.nn.Module):
    def forward(self, arg0_1: f32[3, 1, 1, 1], arg1_1: f32[3], arg2_1: f32[3], arg3_1: f32[3], arg4_1: f32[3], arg5_1: f32[3], arg6_1: i64[], arg7_1: f32[1, 1, 3, 3]):
        # No stacktrace found for following nodes
        convolution: f32[1, 3, 3, 3] = torch.ops.aten.convolution.default(arg7_1, arg0_1, arg1_1, [1, 1], [0, 0], [1, 1], False, [0, 0], 1);  arg1_1 = None
        add: i64[] = torch.ops.aten.add.Tensor(arg6_1, 1);  arg6_1 = None
        _native_batch_norm_legit_functional = torch.ops.aten._native_batch_norm_legit_functional.default(convolution, arg2_1, arg3_1, arg4_1, arg5_1, True, 0.1, 1e-05);  arg3_1 = arg4_1 = arg5_1 = None
        getitem: f32[1, 3, 3, 3] = _native_batch_norm_legit_functional[0]
        getitem_1: f32[3] = _native_batch_norm_legit_functional[1]
        getitem_2: f32[3] = _native_batch_norm_legit_functional[2]
        getitem_3: f32[3] = _native_batch_norm_legit_functional[3]
        getitem_4: f32[3] = _native_batch_norm_legit_functional[4];  _native_batch_norm_legit_functional = None
        relu: f32[1, 3, 3, 3] = torch.ops.aten.relu.default(getitem);  getitem = None
        detach: f32[1, 3, 3, 3] = torch.ops.aten.detach.default(relu)
        sum_1: f32[] = torch.ops.aten.sum.default(relu)
        detach_1: f32[1, 3, 3, 3] = torch.ops.aten.detach.default(relu)
        detach_2: f32[1, 3, 3, 3] = torch.ops.aten.detach.default(detach_1);  detach_1 = None
        ones_like: f32[] = torch.ops.aten.ones_like.default(sum_1, pin_memory = False, memory_format = torch.preserve_format)
        expand: f32[1, 3, 3, 3] = torch.ops.aten.expand.default(ones_like, [1, 3, 3, 3]);  ones_like = None
        threshold_backward: f32[1, 3, 3, 3] = torch.ops.aten.threshold_backward.default(expand, relu, 0);  expand = relu = None
        native_batch_norm_backward = torch.ops.aten.native_batch_norm_backward.default(threshold_backward, convolution, arg2_1, getitem_3, getitem_4, getitem_1, getitem_2, True, 1e-05, [True, True, True]);  threshold_backward = convolution = arg2_1 = getitem_1 = getitem_2 = None
        getitem_5: f32[1, 3, 3, 3] = native_batch_norm_backward[0]
        getitem_6: f32[3] = native_batch_norm_backward[1]
        getitem_7: f32[3] = native_batch_norm_backward[2];  native_batch_norm_backward = None
        convolution_backward = torch.ops.aten.convolution_backward.default(getitem_5, arg7_1, arg0_1, [3], [1, 1], [0, 0], [1, 1], False, [0, 0], 1, [False, True, True]);  getitem_5 = arg7_1 = arg0_1 = None
        getitem_8 = convolution_backward[0]
        getitem_9: f32[3, 1, 1, 1] = convolution_backward[1]
        getitem_10: f32[3] = convolution_backward[2];  convolution_backward = None
        return (getitem_3, getitem_4, add, sum_1, detach_2, getitem_9, getitem_10, getitem_6, getitem_7)
        """)  # noqa: B950


        self.assertExpectedInline(str(signature.parameters), """['conv.weight', 'conv.bias', 'bn.weight', 'bn.bias']""")
        self.assertExpectedInline(str(signature.buffers), """['bn.running_mean', 'bn.running_var', 'bn.num_batches_tracked']""")
        self.assertExpectedInline(str(signature.user_inputs), """['arg7_1']""")
        self.assertExpectedInline(str(signature.inputs_to_parameters), """{'arg0_1': 'conv.weight', 'arg1_1': 'conv.bias', 'arg2_1': 'bn.weight', 'arg3_1': 'bn.bias'}""")  # noqa: B950
        self.assertExpectedInline(str(signature.inputs_to_buffers), """{'arg4_1': 'bn.running_mean', 'arg5_1': 'bn.running_var', 'arg6_1': 'bn.num_batches_tracked'}""")  # noqa: B950
        self.assertExpectedInline(str(signature.buffers_to_mutate), """{'getitem_3': 'bn.running_mean', 'getitem_4': 'bn.running_var', 'add': 'bn.num_batches_tracked'}""")  # noqa: B950
        self.assertExpectedInline(str(signature.backward_signature.gradients_to_parameters), """{'getitem_9': 'conv.weight', 'getitem_10': 'conv.bias', 'getitem_6': 'bn.weight', 'getitem_7': 'bn.bias'}""")  # noqa: B950
        self.assertExpectedInline(str(signature.backward_signature.gradients_to_user_inputs), """{}""")
        self.assertExpectedInline(str(signature.backward_signature.loss_output), """getitem_3""")

        # Also check the inference graph
        # Main important thing here is that there are 5 total outputs: 3 total mutated buffers (from batchnorm), 2 user outputs.
        fx_g_inference, signature_inference = aot_export_module(mod, [inp], trace_joint=False)
        self.assertExpectedInline(fx_g_inference.print_readable(print_output=False), """\
class <lambda>(torch.nn.Module):
    def forward(self, arg0_1: f32[3, 1, 1, 1], arg1_1: f32[3], arg2_1: f32[3], arg3_1: f32[3], arg4_1: f32[3], arg5_1: f32[3], arg6_1: i64[], arg7_1: f32[1, 1, 3, 3]):
        # No stacktrace found for following nodes
        convolution: f32[1, 3, 3, 3] = torch.ops.aten.convolution.default(arg7_1, arg0_1, arg1_1, [1, 1], [0, 0], [1, 1], False, [0, 0], 1);  arg7_1 = arg0_1 = arg1_1 = None
        add: i64[] = torch.ops.aten.add.Tensor(arg6_1, 1);  arg6_1 = None
        _native_batch_norm_legit_functional = torch.ops.aten._native_batch_norm_legit_functional.default(convolution, arg2_1, arg3_1, arg4_1, arg5_1, True, 0.1, 1e-05);  convolution = arg2_1 = arg3_1 = arg4_1 = arg5_1 = None
        getitem: f32[1, 3, 3, 3] = _native_batch_norm_legit_functional[0]
        getitem_3: f32[3] = _native_batch_norm_legit_functional[3]
        getitem_4: f32[3] = _native_batch_norm_legit_functional[4];  _native_batch_norm_legit_functional = None
        relu: f32[1, 3, 3, 3] = torch.ops.aten.relu.default(getitem);  getitem = None
        sum_1: f32[] = torch.ops.aten.sum.default(relu)
        detach: f32[1, 3, 3, 3] = torch.ops.aten.detach.default(relu);  relu = None
        return (getitem_3, getitem_4, add, sum_1, detach)
        """)  # noqa: B950
        # Some important characteristics of the exported graph below:
        # 8 arguments: 2 params from conv, 2 params from batchnorm, 2 buffers from 1 batchnorm, 1 user input
        # 9 outputs: 2 mutated buffers (from batchnorm), 2 user outputs and 4 gradients (since there were 4 parameters)

    def test_aot_export_simplified_basic(self):
        def f(x, y):
            return x * y, y * y.detach()

        x = torch.randn(2, requires_grad=True)
        y = torch.randn(2, requires_grad=True)

        f_graph_fw = aot_export_joint_simple(f, [x, y], trace_joint=False)
        out_ref = f(x, y)
        # No calling convention changes necessary to invoke the traced graph
        out_test = f_graph_fw(x, y)
        self.assertEqual(out_ref, out_test)

        # Now test the backward
        x = torch.randn(2, requires_grad=True)
        y = torch.randn(2, requires_grad=True)
        x2 = x.clone().detach().requires_grad_(True)
        y2 = y.clone().detach().requires_grad_(True)
        x3 = x.clone().detach().requires_grad_(True)
        y3 = y.clone().detach().requires_grad_(True)
        f_graph_joint = aot_export_joint_simple(f, [x, y], trace_joint=True)
        num_fw_outputs = 2
        fw_g, bw_g = default_partition(f_graph_joint, [x, y], num_fwd_outputs=num_fw_outputs)
        out_ref2 = f(x2, y2)
        fw_outs = fw_g(x3, y3)
        out_test2, activations = fw_outs[:num_fw_outputs], fw_outs[num_fw_outputs:]
        self.assertEqual(out_ref2, out_test2)

        # Test running the traced backward graph with a mocked-up grad_output
        grad_outs = [torch.ones_like(x) for x in out_ref2]
        grads_ref = torch.autograd.grad(out_ref2, [x2, y2], grad_outputs=grad_outs)
        grads_test = bw_g(*activations, *grad_outs)
        for g_ref, g_test in zip(grads_ref, grads_test):
            self.assertEqual(g_ref, g_test)

    def test_aot_export_metadata_mutation_banned(self):
        def fn(p, x):
            x.t_()
            return (x * 2,)
        mod = TestMod(fn)
        inp = torch.randn(2)
        with self.assertRaisesRegex(
            RuntimeError, "Found an input that received a metadata mutation"
        ):
            aot_export_joint_simple(fn, [mod.p, inp], trace_joint=False)
            aot_export_joint_simple(fn, [mod.p, inp], trace_joint=True)
            aot_export_module(mod, [inp], trace_joint=False)

    def test_aot_export_forward_mutation_no_buffer_mut_banned(self):
        class M(torch.nn.Module):
            def __init__(self):
                super().__init__()
                self.register_buffer("buffer1", torch.ones(6, 4))

            def forward(self, x):
                x.add_(4)
                return (x.cos().sum() + self.buffer1.sum(),)

        with self.assertRaisesRegex(RuntimeError, "Found following user inputs located at \\[0\\] are mutated"):
            aot_export_module(M(), [torch.ones(6, 4)], trace_joint=False)

    def test_aot_export_forward_mutation_multiple_mut_banned(self):
        class M(torch.nn.Module):
            def __init__(self):
                super().__init__()
                self.register_buffer("buffer1", torch.ones(6, 4))

            def forward(self, x, y):
                y.add_(4)
                self.buffer1.add_(5)
                return (x.cos().sum() + y.sin().sum(), self.buffer1.sum(),)

        with self.assertRaisesRegex(RuntimeError, "Found following user inputs located at \\[1\\] are mutated"):
            aot_export_module(M(), [torch.ones(6, 4), torch.zeros(6, 4)], trace_joint=False)

    def test_aot_export_input_mutation_on_parameter_banned(self):
        def fn(p, x):
            p.mul_(2)
            return (p + x,)
        mod = TestMod(fn)
        inp = torch.randn(2)
        with self.assertRaisesRegex(
            RuntimeError, "Found a graph input that requires gradients, and received a mutation"
        ):
            aot_export_joint_simple(fn, [mod.p, inp], trace_joint=False)
            aot_export_joint_simple(fn, [mod.p, inp], trace_joint=True)
            aot_export_module(mod, [inp], trace_joint=False)

    def test_aot_export_synthetic_bases_banned(self):
        def fn(p, x, y):
            x.mul_(2)
            return (x + y,)
        mod = TestMod(fn)
        inp = torch.randn(2)
        inp2 = inp.view(-1)
        with self.assertRaisesRegex(
            RuntimeError, "Encountered aliased inputs that are mutated"
        ):
            aot_export_joint_simple(fn, [mod.p, inp, inp2], trace_joint=False)
            aot_export_joint_simple(fn, [mod.p, inp, inp2], trace_joint=True)
            aot_export_module(mod, [inp, inp2], trace_joint=False)

    def test_aot_export_input_dupes_banned(self):
        def fn(p, x, y):
            x.mul_(2)
            return (x + y,)
        mod = TestMod(fn)
        inp = torch.randn(2)
        with self.assertRaisesRegex(
            RuntimeError, "Encountered duplicated inputs that are mutated in the graph"
        ):
            aot_export_joint_simple(fn, [mod.p, inp, inp], trace_joint=False)
            aot_export_joint_simple(fn, [mod.p, inp, inp], trace_joint=True)
            aot_export_module(mod, [inp, inp], trace_joint=False)

    def test_aot_export_multiple_outputs_require_grad_banned(self):
        def fn(p, x):
            out = p * x
            return out, out.sum()
        mod = TestMod(fn)
        inp = torch.randn(2)
        with self.assertRaisesRegex(
            RuntimeError, "Found an output of the forward that requires gradients, that was not"
        ):
            aot_export_module(mod, [inp], trace_joint=True, output_loss_index=1)

    def test_aot_export_simplified_input_mutations_banned(self):
        def fn(x):
            x.mul_(2)
            return (x + x,)
        inp = torch.randn(2)
        with self.assertRaisesRegex(
            RuntimeError, "Found following user inputs located at \\[0\\] are mutated"
        ):
            aot_export_joint_simple(fn, [inp], trace_joint=False)
            aot_export_joint_simple(fn, [inp], trace_joint=True)

    def test_aot_export_simplified_pytrees_banned(self):
        def fn(inps):
            return (inps[0] + inps[1],)
        inp1 = torch.randn(2)
        inp2 = torch.randn(2)
        inps = [inp1, inp2]
        with self.assertRaisesRegex(
            RuntimeError, "aot_export_joint_simple requires individual inputs not to be pytrees"
        ):
            aot_export_joint_simple(fn, [inps], trace_joint=False)
            aot_export_joint_simple(fn, [inps], trace_joint=True)

    def test_aot_export_functionalized_rng_banned(self):
        def fn(p, x):
            return (p + x,)
        mod = TestMod(fn)
        inp = torch.randn(2)
        with patch("functorch.compile.config.functionalize_rng_ops", True), self.assertRaisesRegex(
            RuntimeError, "Functionalized RNG is not currently supported in the aot_export"
        ):
            aot_export_joint_simple(fn, [mod.p, inp], trace_joint=False)
            aot_export_joint_simple(fn, [mod.p, inp], trace_joint=True)
            aot_export_module(mod, [inp], trace_joint=False)


class TestPartitioning(AOTTestCase):
    @unittest.skipIf(not USE_NETWORKX, "networkx not available")
    def test_recompute_partitioning(self):
        def fn(a, b):
            return torch.sin(torch.sin(a)) + b

        # Reference calculation
        ref_a = torch.rand(10, 10, requires_grad=True)
        ref_b = torch.rand(10, 10, requires_grad=True)
        ref = fn(ref_a, ref_b)
        ref.sum().backward()

        # Compiled function calculation
        res_a = ref_a.clone().detach().requires_grad_(True)
        res_b = ref_b.clone().detach().requires_grad_(True)

        def compile_fn(x, _):
            return x

        compiled_fn = compiled_function(fn, compile_fn, compile_fn, min_cut_rematerialization_partition)
        res = compiled_fn(res_a, res_b)
        res.sum().backward()
        assert torch.allclose(ref, res, atol=1e-3, rtol=1e-3)
        assert torch.allclose(ref_a.grad, res_a.grad, atol=1e-3, rtol=1e-3)
        assert torch.allclose(ref_b.grad, res_b.grad, atol=1e-3, rtol=1e-3)

    def test_meta_tensor_inplace_op(self):
        # Following module results in inplace ops while tracing. The test checks
        # that the meta tensor information is stored for inplace ops.
        class MockModule(torch.nn.Module):
            def __init__(self):
                super().__init__()
                self.weight = torch.nn.Parameter(torch.randn(3072, 768, requires_grad=True))
                self.bias = torch.nn.Parameter(torch.randn(3072, requires_grad=True))

            def forward(self, add_4):
                linear_4 = torch.nn.functional.linear(add_4, self.weight, bias=self.bias)
                gelu = torch.nn.functional.gelu(linear_4)
                return gelu

        def check_meta_tensor(fx_g, _):
            for node in fx_g.graph.nodes:
                if node.op != 'output':
                    assert 'tensor_meta' in node.meta
            return fx_g

        inp0 = torch.randn(16, 128, 768, requires_grad=True)
        inputs = [inp0, ]
        mod = MockModule().to(device="cpu")
        aot_mod = aot_module(mod, fw_compiler=check_meta_tensor)
        aot_mod(*inputs)

    def test_default_partitioner_getitem(self):
        mod = nn.LayerNorm([10])

        def f(x, mod_weight, mod_bias):
            return torch.nn.functional.layer_norm(x, [10], mod_weight, mod_bias, eps=1e-6)

        fw_graph, bw_graph = get_fw_bw_graph(f, [torch.randn(3, 10, requires_grad=True), mod.weight, mod.bias],
                                             partitioner=default_partition)
        self.assertEqual(get_num_ins_outs(fw_graph), (3, 6))
        self.assertEqual(get_num_ins_outs(bw_graph), (6, 3))

    @unittest.skipIf(not USE_NETWORKX, "networkx not available")
    def test_min_cut_partitioner_save_shape(self):

        def f(x):
            s = x.sum(dim=1)
            return s

        inp = [torch.ones([10, 10], requires_grad=True)]
        fw_graph, bw_graph = get_fw_bw_graph(f, inp, dynamic=True)
        _, fw_output = get_ins_outs(fw_graph)
        self.assertEqual(get_num_ins_outs(fw_graph), (1, 3))
        self.assertEqual(get_num_ins_outs(bw_graph), (3, 1))
        self.assertEqual(str(fw_output[0]), "sum_1")
        # make sure we don't do the suboptimal thing of saving the bigger primals input to sum,
        # rather than saving the sizes of the primals input for use in backward expand
        self.assertEqual(str(fw_output[1]), "sym_size")
        self.assertEqual(str(fw_output[2]), "sym_size_1")

        inp = [
            torch.randn(10, requires_grad=True),
            torch.randn((3, 10), requires_grad=True),
            torch.randn((2, 10), requires_grad=True),
        ]

        def f(a, b, c):
            # tried to test what happens if we save a size tuple in the graph;
            # turns out we never will due to how we trace, but this is probably
            # still a good test case for various size manipulations
            sb = torch.ops.aten.sym_size(b)
            sc = c.size()
            x = sb[0] + sc[0]
            a_sz = (x, a.size(0))
            return torch.cat([a.expand(a_sz), b, c])
        fw_graph, bw_graph = get_fw_bw_graph(f, inp, dynamic=True)
        self.assertEqual(get_num_ins_outs(fw_graph), (3, 4))
        self.assertEqual(get_num_ins_outs(bw_graph), (4, 3))
        _, outs = get_ins_outs(fw_graph)
        self.assertTrue(all(is_sym_node(n) for n in outs[1:]))

    def test_default_partitioner_output_tensor_shape_tensor(self):

        inp = [
            torch.randn(10, requires_grad=True),
            torch.randn((3, 10), requires_grad=True),
            torch.randn((2, 10), requires_grad=True),
            torch.randn((10, 1), requires_grad=True),
        ]

        def f(a, b, c, d):
            # Try to force symints intermixed with outputs in the function's returns
            sb = b.size()
            sc = c.size()
            x = sb[0] + sc[0]
            a_sz = (x, a.size(0))
            cat = torch.cat([a.expand(a_sz), b, c])
            mm = torch.mm(cat, d)
            mm2 = torch.mm(mm, a.view(mm.size(1), a.size(0)))  # this saves 4 new ints for backward. why?
            # and what do i have to do to make it save a tensor for backward?
            return cat, sb, c, mm2

        fw_graph_cell = [None]
        bw_graph_cell = [None]
        compiled_outs = aot_function(
            f,
            fw_compiler=partial(extract_graph, graph_cell=fw_graph_cell),
            bw_compiler=partial(extract_graph, graph_cell=bw_graph_cell),
            partition_fn=default_partition,
            decompositions=default_decompositions,
            dynamic=True)(*inp)
        fw_graph = fw_graph_cell[0]
        (compiled_outs[0].sum() + compiled_outs[2].sum()).backward()
        bw_graph = bw_graph_cell[0]

        # in the fwd graph, 13 outs because:
        # - 5 original outputs (sb is a tuple, gets expanded to 2 symints)
        # - 8 saved outputs for backward: 5 tensors, 3 symints
        self.assertEqual(get_num_ins_outs(fw_graph), (4, 13))
        # in the bwd graph, 10 inputs (grad outs) because:
        # - The fwd graph had 13 outputs
        # - 1 was a view of an input, which gets regenerated outside of the graph
        #   and doesn't participate in the backward
        # - 2 user outs were symints (b.size()), which don't get tangents in the backward
        self.assertEqual(get_num_ins_outs(bw_graph), (10, 4))
        _, fw_graph_out_nodes = get_ins_outs(fw_graph)
        self.assertEqual(
            # fw outputs include b.size() which expands to 2 symints,
            #
            # TODO(whc)- are the saved-tensors/saved-symints correct here?
            # i just made the test pass based on what default partition did
            # Of the 5 original forward outputs, the 4th (c) is an input,
            # which won't show up in the compiled forward graph
            [False, True, True, False, False] + [False] * 4 + [True] * 4,
            [is_sym_node(n) for n in fw_graph_out_nodes]
        )

        real_outs = f(*inp)
        self.assertEqual(compiled_outs, real_outs)
        self.assertTrue(isinstance(real_outs[1], torch.Size))

        # TODO(whc) we should learn to return torch.Sizes
        self.assertFalse(isinstance(compiled_outs[1], torch.Size))

    @unittest.skipIf(not USE_NETWORKX, "networkx not available")
    def test_min_cut_partitioner_output_tensor_shape_tensor(self):

        inp = [
            torch.randn(10, requires_grad=True),
            torch.randn((3, 10), requires_grad=True),
            torch.randn((2, 10), requires_grad=True),
            torch.randn((10, 1), requires_grad=True),
        ]

        def f(a, b, c, d):
            # Try to force symints intermixed with outputs in the function's returns
            sb = b.size()
            sc = c.size()
            x = sb[0] + sc[0]
            a_sz = (x, a.size(0))
            cat = torch.cat([a.expand(a_sz), b, c])
            mm = torch.mm(cat, d)
            mm2 = torch.mm(mm, a.view(mm.size(1), a.size(0)))  # this saves 4 new ints for backward. why?
            # and what do i have to do to make it save a tensor for backward?
            return cat, sb, c, mm2

        fw_graph_cell = [None]
        bw_graph_cell = [None]
        compiled_outs = aot_function(
            f,
            fw_compiler=partial(extract_graph, graph_cell=fw_graph_cell),
            bw_compiler=partial(extract_graph, graph_cell=bw_graph_cell),
            partition_fn=min_cut_rematerialization_partition,
            decompositions=default_decompositions,
            dynamic=True)(*inp)
        fw_graph = fw_graph_cell[0]
        (compiled_outs[0].sum() + compiled_outs[2].sum()).backward()
        bw_graph = bw_graph_cell[0]

        self.assertEqual(get_num_ins_outs(fw_graph), (4, 12))
        self.assertEqual(get_num_ins_outs(bw_graph), (9, 4))
        _, fw_graph_out_nodes = get_ins_outs(fw_graph)
        self.assertEqual(
            # fw outputs include b.size() which expands to 2 symints,
            # then 4 tensors (transposes of matricies used for mm) are saved
            # finally 3 symints are saved
            [False, True, True, False, False] + [False] * 4 + [True] * 3,
            [is_sym_node(n) for n in fw_graph_out_nodes]
        )

        real_outs = f(*inp)
        self.assertEqual(compiled_outs, real_outs)
        self.assertTrue(isinstance(real_outs[1], torch.Size))

        # TODO(whc) we should learn to return torch.Sizes
        self.assertFalse(isinstance(compiled_outs[1], torch.Size))

    @unittest.skipIf(not USE_NETWORKX, "networkx not available")
    def test_min_cut_partitioner(self):
        def f(x):
            return x.cos().cos().cos()

        fw_graph, bw_graph = get_fw_bw_graph(f, [torch.randn(3, requires_grad=True)])
        self.assertEqual(get_num_ins_outs(fw_graph), (1, 2))
        self.assertEqual(get_num_ins_outs(bw_graph), (2, 1))

        def f(a, b, c, d):
            x = a + b + c + d
            return x.cos().cos()

        fw_graph, bw_graph = get_fw_bw_graph(f, [torch.randn(3, requires_grad=True) for _ in range(4)])
        self.assertEqual(get_num_ins_outs(fw_graph), (4, 2))
        self.assertEqual(get_num_ins_outs(bw_graph), (2, 4))

    @unittest.skipIf(not USE_NETWORKX, "networkx not available")
    def test_min_cut_partitioner_recomputable_ops(self):
        def f(x):
            return x * x * x

        recomputable_ops = []
        partition_fn = partial(min_cut_rematerialization_partition, recomputable_ops=recomputable_ops)

        fw_graph, bw_graph = get_fw_bw_graph(f, [torch.randn(3, requires_grad=True)], partition_fn)
        # Expected forward graph:
        # opcode         name       target           args                        kwargs
        # -------------  ---------  ---------------  --------------------------  --------
        # placeholder    primals_1  primals_1        ()                          {}
        # call_function  mul        aten.mul.Tensor  (primals_1, primals_1)      {}
        # call_function  mul_1      aten.mul.Tensor  (mul, primals_1)            {}
        # output         output     output           ([mul_1, primals_1, mul],)  {}
        self.assertEqual(get_num_ins_outs(fw_graph), (1, 3))
        # Expected backward graph:
        # opcode         name        target           args                     kwargs
        # -------------  ----------  ---------------  -----------------------  --------
        # placeholder    primals_1   primals_1        ()                       {}
        # placeholder    mul         mul              ()                       {}
        # placeholder    tangents_1  tangents_1       ()                       {}
        # call_function  mul_2       aten.mul.Tensor  (tangents_1, mul)        {}
        # call_function  mul_3       aten.mul.Tensor  (tangents_1, primals_1)  {}
        # call_function  mul_4       aten.mul.Tensor  (mul_3, primals_1)       {}
        # call_function  add         aten.add.Tensor  (mul_2, mul_4)           {}
        # call_function  add_1       aten.add.Tensor  (add, mul_4)             {}
        # output         output      output           ([add_1],)               {}
        self.assertEqual(get_num_ins_outs(bw_graph), (3, 1))

        recomputable_ops = [torch.ops.aten.mul]
        partition_fn = partial(min_cut_rematerialization_partition, recomputable_ops=recomputable_ops)
        fw_graph, bw_graph = get_fw_bw_graph(f, [torch.randn(3, requires_grad=True)], partition_fn)
        # Expected forward graph:
        # opcode         name       target           args                    kwargs
        # -------------  ---------  ---------------  ----------------------  --------
        # placeholder    primals_1  primals_1        ()                      {}
        # call_function  mul        aten.mul.Tensor  (primals_1, primals_1)  {}
        # call_function  mul_1      aten.mul.Tensor  (mul, primals_1)        {}
        # output         output     output           ([mul_1, primals_1],)   {}
        self.assertEqual(get_num_ins_outs(fw_graph), (1, 2))
        # Expected backward graph:
        # opcode         name        target           args                     kwargs
        # -------------  ----------  ---------------  -----------------------  --------
        # placeholder    primals_1   primals_1        ()                       {}
        # placeholder    tangents_1  tangents_1       ()                       {}
        # call_function  mul         aten.mul.Tensor  (primals_1, primals_1)   {} # RECOMPUTED
        # call_function  mul_2       aten.mul.Tensor  (tangents_1, mul)        {}
        # call_function  mul_3       aten.mul.Tensor  (tangents_1, primals_1)  {}
        # call_function  mul_4       aten.mul.Tensor  (mul_3, primals_1)       {}
        # call_function  add         aten.add.Tensor  (mul_2, mul_4)           {}
        # call_function  add_1       aten.add.Tensor  (add, mul_4)             {}
        # output         output      output           ([add_1],)               {}
        self.assertEqual(get_num_ins_outs(bw_graph), (2, 1))

    def test_contiguous(self):
        # The test simulates the condition where transpose followed by view
        # happens in the backward pass.
        # https://discuss.pytorch.org/t/error-on-transpose-and-view/434
        def f(x):
            return x.view(2, 3).t()

        inp = torch.randn(6, requires_grad=True)
        out = aot_function(f, nop)(inp)
        torch.autograd.grad(out, inp, torch.randn(3, 2))

    def test_preserve_random(self):
        def fn(x):
            return torch.nn.functional.dropout(x, 0.5) + x

        x = torch.randn(4)

        torch.manual_seed(0)
        ref = fn(x)

        torch.manual_seed(0)
        aot_fn = aot_function(fn, nop)
        res = aot_fn(x)

        assert torch.allclose(ref, res)

    @unittest.skipIf(not torch.cuda.is_available(), "CUDA is unavailable")
    @unittest.skipIf(not USE_TORCHVISION, "test requires torchvision")
    def test_autocast(self):
        mod = torchvision.models.resnet18().cuda()
        mod.train()

        x = torch.randn(16, 3, 32, 32, device="cuda")
        aot_mod = memory_efficient_fusion(mod)

        # Ensure that AOT Autograd works with AMP
        with torch.cuda.amp.autocast(True):
            res = aot_mod(x)
        res.sum().backward()


class TestAOTModuleSimplified(AOTTestCase):
    def test_aot_module_simplified(self):
        class MockModule(torch.nn.Module):
            def __init__(self):
                super().__init__()
                self.linear = torch.nn.Linear(20, 30)

            def forward(self, x, y):
                return (self.linear(x) + y, )

        mod = MockModule()
        mod.zero_grad()

        x = torch.randn(128, 20, requires_grad=True)
        y = torch.randn(128, 30, requires_grad=True)
        inputs = [x, y]
        cloned_inputs = [x.detach().clone().requires_grad_(True) for x in inputs]

        ref = mod(*inputs)
        ref[0].sum().backward()

        compiled_f = aot_module_simplified(mod, cloned_inputs, nop)
        mod.zero_grad()
        res = compiled_f(*cloned_inputs)
        res[0].sum().backward()

        assert torch.allclose(ref[0], res[0])
        assert torch.allclose(inputs[0].grad, cloned_inputs[0].grad)
        assert torch.allclose(inputs[1].grad, cloned_inputs[1].grad)

    def test_aot_module_simplified_dynamic(self):
        class MockModule(torch.nn.Module):
            def __init__(self):
                super().__init__()
                self.linear = torch.nn.Linear(20, 30)

            def forward(self, x, y):
                return (self.linear(x) + y, )

        mod = MockModule()

        shape_env = ShapeEnv()
        fake_mode = FakeTensorMode(shape_env=shape_env)

        x = torch.randn(128, 20, requires_grad=True)
        y = torch.randn(128, 30, requires_grad=True)

        inputs = [x, y]
        fake_inputs = [fake_mode.from_tensor(x) for x in inputs]
        compiled_f = aot_module_simplified(mod, fake_inputs, nop)

        ref = mod(*inputs)
        ref[0].sum().backward()

        cloned_inputs = [x.detach().clone().requires_grad_(True) for x in inputs]
        res = compiled_f(*cloned_inputs)
        res[0].sum().backward()

        self.assertExpectedInline(shape_env.format_guards(), """\
 - Eq(s1, 20)
 - Eq(s2, 30)""")

        assert torch.allclose(ref[0], res[0])
        assert torch.allclose(inputs[0].grad, cloned_inputs[0].grad)
        assert torch.allclose(inputs[1].grad, cloned_inputs[1].grad)

    def test_inference_python_dispatcher(self):
        # Extracted from unet
        class MockModule(torch.nn.Module):
            def __init__(self):
                super().__init__()
                self.upsample = torch.nn.Upsample(scale_factor=2, mode='bilinear', align_corners=True)

            def forward(self, x):
                return (self.upsample(x), )

        mod = MockModule()
        shape_env = ShapeEnv()
        fake_mode = FakeTensorMode(shape_env=shape_env)
        x = torch.randn(2, 512, 40, 59)  # NB: must not require grad
        inputs = [x]
        fake_inputs = [fake_mode.from_tensor(x) for x in inputs]
        compiled_f = aot_module_simplified(mod, fake_inputs, nop)

    def test_aot_module_simplified_preserves_stack_trace(self):
        class MockModule(torch.nn.Module):
            def __init__(self):
                super().__init__()
                self.linear = torch.nn.Linear(20, 30)

            def forward(self, x, y):
                z = self.linear(x)
                z = z + y
                z = z.relu()
                return (z, )

        tracer = torch.fx.Tracer()
        tracer.record_stack_traces = True
        graph = tracer.trace(MockModule())
        mod = torch.fx.GraphModule(tracer.root, graph)

        for node in mod.graph.nodes:
            if node.op == 'output':
                continue
            self.assertTrue(node.stack_trace is not None)
            assert 'test_aotdispatch.py' in node.stack_trace

        def assert_compiler(gm: torch.fx.GraphModule, _):
            for node in gm.graph.nodes:
                if node.op == 'output' or node.op == 'placeholder':
                    continue
                self.assertTrue(node.stack_trace is not None)
                assert 'test_aotdispatch.py' in node.stack_trace
            return gm.forward  # return a python callable

        x = torch.randn(128, 20, requires_grad=True)
        y = torch.randn(128, 30, requires_grad=True)
        inputs = [x, y]

        compiled_f = aot_module_simplified(mod, inputs, fw_compiler=assert_compiler, bw_compiler=assert_compiler)
        res = compiled_f(*inputs)
        res[0].sum().backward()

    def test_aot_module_simplified_fake_tensor_gm_raises(self):
        fake_mode = torch._subclasses.fake_tensor.FakeTensorMode()
        real_x = torch.randn(4, requires_grad=True)
        fake_x = fake_mode.from_tensor(real_x)
        real_z = torch.randn(4)
        fake_z = fake_mode.from_tensor(real_z)

        class MockModule(torch.nn.Module):
            def forward(self, x):
                # Accessing a free variable fake tensor will look like a
                # constant to make_fx, and result in the tensor being traced
                # into the graph, which is an error condition.  Make sure we
                # report adequately in this case.
                return (x + fake_z, )

        with self.assertRaisesRegex(
            TypeError, "FakeTensor"
        ):
            aot_module_simplified(MockModule(), (fake_x,), nop)


# entries in here don't work and need to be fixed.
# Each one of these is a bug (or needs to be investigated)
aot_autograd_failures = {
    # data-dependent control flow
    xfail('cov'),
    xfail('istft'),
    xfail('nn.functional.gaussian_nll_loss'),
    xfail('tensor_split'),
    xfail('corrcoef'),
    xfail('quantile'),
    xfail('nanquantile'),
    xfail('narrow'),
    xfail('index_reduce'),
    xfail('istft'),
    xfail('linalg.eig'),
    xfail('scatter_reduce', 'prod'),

    skip('as_strided_scatter'),
    skip('as_strided', 'partial_views'),  # flaky

    # Too annoying to generate random inputs
    xfail('cholesky'),

    # Given input size: (s0xs1x2). Calculated output size: ...
    skip('max_pool2d_with_indices_backward'),

    # Worked with real but not with fake
    xfail('cholesky_inverse'),
    xfail('_segment_reduce', 'lengths'),
    skip('nn.functional.nll_loss', ''),  # UBSAN failure!

    # many complex operators incorrect striding, metadata
    xfail('fft.fft', ''),
    xfail('fft.hfft2', ''),
    xfail('fft.hfft', ''),
    xfail('fft.hfftn', ''),
    xfail('fft.ifft', ''),
    xfail('fft.ihfft2', ''),
    xfail('fft.ihfft', ''),
    xfail('fft.ihfftn', ''),
    xfail('fft.irfft2', ''),
    xfail('fft.irfft', ''),
    xfail('fft.irfftn', ''),
    xfail('fft.rfft2', ''),
    xfail('fft.rfft', ''),
    xfail('fft.rfftn', ''),

    xfail('stft', ''),

    # Misc
    xfail('to_sparse'),
    xfail('corrcoef'),
    xfail('cov'),
    xfail('chalf'),  # RuntimeError: "sum_cpu" not implemented for 'ComplexHalf'
    xfail('sparse.sampled_addmm'),
    xfail('normal', 'number_mean'),  # TypeError: randn_like(): argument 'input' (position 1) must be Tensor, not float
    xfail('sparse.mm', 'reduce'),
    skip('nn.functional.binary_cross_entropy_with_logits'),  # seems to fail sometimes?
    skip('nn.functional.margin_ranking_loss'),  # seems flaky
    skip('linalg.lu_solve'),  # flaky
    decorate('matmul', decorator=unittest.skipIf(IS_ARM64, 'flaky')),
    decorate('__rmatmul__', decorator=unittest.skipIf(IS_ARM64, 'flaky')),
    # overrides atol=1e-4, rtol=1e-5 would do as well
    decorate('svd_lowrank', decorator=toleranceOverride({torch.float32: tol(atol=1e-04, rtol=1e-05)})),
    decorate('linalg.householder_product', decorator=unittest.skipIf(IS_MACOS and IS_X86, 'flaky')),
    decorate('linalg.pinv', 'singular', decorator=toleranceOverride({torch.float32: tol(atol=1e-05, rtol=1e-05)})),
}

symbolic_aot_autograd_failures = {
    xfail('block_diag', ''),  # Cannot call sizes() on tensor with symbolic sizes/strides
    xfail('cdist', ''),  # Cannot call sizes() on tensor with symbolic sizes/strides
    xfail('cholesky_inverse', ''),  # could not find kernel
    xfail('cholesky_solve', ''),  # could not find kernel
    xfail('combinations', ''),  # aten.masked_select.default
    xfail('diff', ''),  # aten.zeros_like.default - couldn't find symbolic meta function/decomposition
    xfail('digamma', ''),  # aten.polygamma.default - couldn't find symbolic meta function/decomposition
    xfail('frexp', ''),  # aten.frexp.Tensor - couldn't find symbolic meta function/decomposition
    xfail('gradient', ''),  # Cannot call sizes() on tensor with symbolic sizes/strides
    xfail('i0', ''),  # aten.i0.default - couldn't find symbolic meta function/decomposition
    xfail('index_fill', ''),  # Cannot call sizes() on tensor with symbolic sizes/strides
    xfail('kron', ''),  # Cannot call sizes() on tensor with symbolic sizes/strides
    xfail('kthvalue', ''),  # Cannot call sizes() on tensor with symbolic sizes/strides
    xfail('linalg.eigvals', ''),  # aten.linalg_eig.default - couldn't find symbolic meta function/decomposition
    xfail('linalg.lstsq', ''),  # aten.linalg_lstsq.default - couldn't find symbolic meta function/decomposition
    xfail('linalg.lstsq', 'grad_oriented'),  # aten.linalg_lstsq.default - couldn't find symbolic meta funct...
    xfail('linalg.lu_solve', ''),  # aten.linalg_lu_solve.default - couldn't find symbolic meta function/deco...
    xfail('linalg.multi_dot', ''),  # Cannot call sizes() on tensor with symbolic sizes/strides
    xfail('masked.prod', ''),  # Cannot call sizes() on tensor with symbolic sizes/strides
    xfail('masked_scatter', ''),  # Cannot call sizes() on tensor with symbolic sizes/strides
    xfail('masked_select', ''),  # aten.masked_select.default - couldn't find symbolic meta function/decompos...
    xfail('median', ''),  # could not find kernel
    xfail('mode', ''),  # Cannot call sizes() on tensor with symbolic sizes/strides
    xfail('nn.functional.adaptive_avg_pool3d', ''),  # aten._adaptive_avg_pool3d_backward.default - couldn't ...
    xfail('nn.functional.adaptive_max_pool2d', ''),  # aten.adaptive_max_pool2d.default - couldn't find symbo...
    xfail('nn.functional.adaptive_max_pool3d', ''),  # argument 'output_size' (position 2...
    skip('nn.functional.batch_norm', ''),  # '0 is not tracked with proxy for <torch.fx.experimental.proxy_te..
    xfail('nn.functional.binary_cross_entropy', ''),  # aten.fill_.Scalar - couldn't find symbolic meta funct...
    xfail('nn.functional.cross_entropy', ''),  # Cannot call sizes() on tensor with symbolic sizes/strides
    xfail('nn.functional.ctc_loss', ''),  # aten._ctc_loss.Tensor - couldn't find symbolic meta function/deco...
    xfail('nn.functional.embedding_bag', ''),  # Cannot call sizes() on tensor with symbolic sizes/strides
    xfail('nn.functional.fractional_max_pool2d', ''),  # rand() received an invalid combination of arguments - g...
    xfail('nn.functional.fractional_max_pool3d', ''),  # rand() received an invalid combination of arguments - g...
    xfail('nn.functional.grid_sample', ''),  # RuntimeError: aten.grid_sampler_3d.default - couldn't find sym ...
    xfail('nn.functional.group_norm', ''),  # Cannot call sizes() on tensor with symbolic sizes/strides
    xfail('nn.functional.interpolate', 'area'),  # Cannot call sizes() on tensor with symbolic sizes/strides
    xfail('nn.functional.interpolate', 'linear'),  # Cannot call sizes() on tensor with symbolic sizes/strides
    xfail('nn.functional.interpolate', 'trilinear'),  # Cannot call sizes() on tensor with symbolic sizes/st...
<<<<<<< HEAD
    xfail('nn.functional.multilabel_margin_loss', ''),  # could not find kernel
=======
>>>>>>> 585a8e99
    xfail('nn.functional.nll_loss', ''),  # Cannot call sizes() on tensor with symbolic sizes/strides
    xfail('nn.functional.pixel_shuffle', ''),  # aten.pixel_shuffle.default - couldn't find symbolic meta fun...
    xfail('nn.functional.pixel_unshuffle', ''),  # aten.pixel_unshuffle.default - couldn't find symbolic meta...
    xfail('nn.functional.rrelu', ''),  # aten.rrelu_with_noise.default - couldn't find symbolic meta function...
    xfail('normal', 'number_mean'),  # Cannot call sizes() on tensor with symbolic sizes/strides
    xfail('ormqr', ''),  # aten.ormqr.default - couldn't find symbolic meta function/decomposition
    xfail('polygamma', 'polygamma_n_0'),  # aten.polygamma.default - couldn't find symbolic meta function/de...
    xfail('polygamma', 'polygamma_n_1'),  # aten.polygamma.default - couldn't find symbolic meta function/de...
    xfail('polygamma', 'polygamma_n_2'),  # aten.polygamma.default - couldn't find symbolic meta function/de...
    xfail('polygamma', 'polygamma_n_3'),  # aten.polygamma.default - couldn't find symbolic meta function/de...
    xfail('polygamma', 'polygamma_n_4'),  # aten.polygamma.default - couldn't find symbolic meta function/de...
    xfail('prod', ''),  # Cannot call numel() on tensor with symbolic sizes/strides
    xfail('repeat_interleave', ''),  # aten.repeat_interleave.Te...
    xfail('roll', ''),  # narrow() received an invalid combination of arguments - got (FakeTensor, int, torch._C...
    xfail('_segment_reduce', 'lengths'),  # aten.segment_reduce.default - couldn't find symbolic meta functio...
    xfail('_segment_reduce', 'offsets'),  # aten.segment_reduce.default - couldn't find symbolic meta functio...
    xfail('sgn', ''),  # Cannot call sizes() on tensor with symbolic sizes/strides
    xfail('special.i1', ''),  # aten.i0.default - couldn't find symbolic meta function/decomposition
    xfail('special.polygamma', 'special_polygamma_n_0'),  # aten.polygamma.default - couldn't find symbolic ...
    xfail('stft', ''),  # Cannot call sizes() on tensor with symbolic sizes/strides
    xfail('take_along_dim', ''),  # Cannot call sizes() on tensor with symbolic sizes/strides
    xfail('trace', ''),  # Cannot call sizes() on tensor with symbolic sizes/strides
    xfail('triangular_solve', ''),  # aten.triangular_solve.default - couldn't find symbolic meta function/de...
    xfail('_upsample_bilinear2d_aa'),  # RuntimeError: isIntList() INTERNAL ASSERT FAILED  Expected IntList but got GenericList
    decorate('linalg.householder_product', decorator=unittest.skipIf(IS_MACOS and IS_X86, 'flaky')),
}

def _test_aot_autograd_helper(self, device, dtype, op, dynamic=False):
    if not op.supports_autograd:
        self.skipTest("Op does not support autograd")

    sample_inputs_itr = op.sample_inputs(device, dtype, requires_grad=True)
    for sample_input in sample_inputs_itr:
        t_args = [sample_input.input] + list(sample_input.args)
        t_kwargs = sample_input.kwargs
        try:
            aot_autograd_check(
                op.op, t_args, t_kwargs, dynamic,
                self.assertRaisesRegex, self.assertEqual,
                try_check_data_specialization=True)
        except DynamicOutputShapeException:
            self.skipTest("Dynamic output shape operation in trace")
        except GuardOnDataDependentSymNode:
            # Carveout for getitem; I don't want to xfail the entire test
            # because that will reject known to be good tests see
            # https://github.com/pytorch/pytorch/issues/94705
            if op.name == "__getitem__":
                self.skipTest("Dynamic output shape operation in trace")
            else:
                raise

def _test_aot_autograd_module_helper(self, device, dtype, training, module_info, *, dynamic=False):
    module_cls = module_info.module_cls
    module_inputs = module_info.module_inputs_func(module_info, device=device, dtype=dtype,
                                                   requires_grad=True, training=training)
    for module_input in module_inputs:
        if module_input.forward_input is None:
            continue

        args, kwargs = module_input.constructor_input.args, module_input.constructor_input.kwargs
        m = module_cls(*args, **kwargs)
        m.to(device).to(dtype)
        m.train(training)

        # Lazy modules need to see an input first to initialize params.
        args, kwargs = module_input.forward_input.args, module_input.forward_input.kwargs
        flat_args, args_spec = pytree.tree_flatten((args, kwargs))

        # PackedSequence is only used for RNNs. It might be possible to fake-ify if they're pytrees but
        # torchdynamo already doesn't support RNNs
        if any(tuple(isinstance(flat_arg, PackedSequence) for flat_arg in flat_args)):
            continue

        if issubclass(module_info.module_cls, torch.nn.modules.lazy.LazyModuleMixin):
            with torch.no_grad():
                m(*args, **kwargs)

        sentinel_val = -42
        is_tensor_spec = [sentinel_val if isinstance(arg, torch.Tensor)
                          else arg for arg in flat_args]
        args = [arg for arg in flat_args if isinstance(arg, torch.Tensor)]

        def f(params_buffers_args):
            named_params, named_buffers, args = params_buffers_args
            cur_flat_args = list(is_tensor_spec)
            args = iter(args)
            for idx, v in enumerate(cur_flat_args):
                if v == sentinel_val:
                    cur_flat_args[idx] = next(args)
            c_args, c_kwargs = pytree.tree_unflatten(cur_flat_args, args_spec)
            params_and_buffers = {**named_params, **named_buffers}
            return torch.func.functional_call(m, params_and_buffers, c_args, c_kwargs)

        named_params = dict(m.named_parameters(remove_duplicate=False))
        named_buffers = dict(m.named_buffers(remove_duplicate=False))
        num_params_buffers = len(named_params) + len(named_buffers)
        compiled_f = aot_function(f, nop, num_params_buffers=num_params_buffers, dynamic=dynamic)
        params_buffers_args = [named_params, named_buffers, args]
        _test_aot_autograd_forwards_backwards_helper(
            f, compiled_f, params_buffers_args,
            self.assertRaisesRegex, self.assertEqual, True)


class TestEagerFusionOpInfo(AOTTestCase):
    @ops(op_db + control_flow_opinfo_db, allowed_dtypes=(torch.float,))
    @skipOps('TestEagerFusionOpInfo', 'test_aot_autograd_exhaustive', aot_autograd_failures)
    def test_aot_autograd_exhaustive(self, device, dtype, op):
        _test_aot_autograd_helper(self, device, dtype, op)

    @ops(op_db + control_flow_opinfo_db, allowed_dtypes=(torch.float,))
    @patch("functorch.compile.config.debug_assert", True)
    @skipOps('TestEagerFusionOpInfo', 'test_aot_autograd_symbolic_exhaustive',
             aot_autograd_failures | symbolic_aot_autograd_failures)
    def test_aot_autograd_symbolic_exhaustive(self, device, dtype, op):
        _test_aot_autograd_helper(self, device, dtype, op, dynamic=True)


aot_autograd_module_failures = set({
    torch.nn.GaussianNLLLoss,  # RuntimeError: It appears that you're trying to get value out
                               # of a tracing tensor with aten._local_scalar_dense.default -
                               # erroring out! It's likely that this is caused by data-dependent
                               # control flow or similar.
    torch.nn.TransformerEncoder,  # DataDependentOutputException: aten.equal compares a mask input
                                  # to a causal mask tensor, to see if Boolean is_causal should be set
                                  # for TrnasformerEncoder layers, MHA and sdp custom kernels
    torch.nn.Transformer,  # DataDependentOutputException: aten.equal compares a mask input
                           # to a causal mask tensor, to see if Boolean is_causal should be set
                           # for TransformerEncoder layers, MHA and sdp custom kernels
                           # (this bubbles up to Transformer)
})

symbolic_aot_autograd_module_failures = {
    torch.nn.Transformer,  # DataDependentOutputException: aten.equal compares a mask input to a mask producing a bool
    torch.nn.TransformerEncoder,  # DataDependentOutputException: aten.equal compares a mask input to a mask producing a bool
    torch.nn.GaussianNLLLoss,  # NotImplementedError: local_scalar_dense/item NYI for torch.bool
    torch.nn.AdaptiveAvgPool3d,  # could not find kernel for aten._adaptive_avg_pool3d_backward.default at dispatch key
                                 # DispatchKey.Meta
    torch.nn.AdaptiveMaxPool2d,  # Cannot call sizes() on tensor with symbolic sizes/strides
    torch.nn.AdaptiveMaxPool3d,  # Cannot call sizes() on tensor with symbolic sizes/strides
    torch.nn.GroupNorm,  # in native_group_norm_backward cpg, _rem = divmod(C, group)
                         # TypeError: unsupported operand type(s) for divmod(): 'SymInt' and 'int'
    torch.nn.FractionalMaxPool2d,  # int() argument must be a string, a bytes-like object or a number, not 'SymFloat'
    torch.nn.FractionalMaxPool3d,  # int() argument must be a string, a bytes-like object or a number, not 'SymFloat'
}


class TestEagerFusionModuleInfo(AOTTestCase):
    @modules(module_db, allowed_dtypes=(torch.float,))
    @decorateForModules(unittest.expectedFailure, aot_autograd_module_failures)
    def test_aot_autograd_module_exhaustive(self, device, dtype, training, module_info):
        _test_aot_autograd_module_helper(self, device, dtype, training, module_info)

    @modules(module_db, allowed_dtypes=(torch.float,))
    @decorateForModules(unittest.expectedFailure,
                        aot_autograd_module_failures | symbolic_aot_autograd_module_failures)
    def test_aot_autograd_symbolic_module_exhaustive(self, device, dtype, training, module_info):
        _test_aot_autograd_module_helper(self, device, dtype, training, module_info, dynamic=True)


only_for = ("cpu")
instantiate_device_type_tests(
    TestPythonKey,
    globals(),
    only_for=only_for,
)
instantiate_device_type_tests(TestEagerFusionOpInfo, globals(), only_for=only_for)
instantiate_device_type_tests(TestEagerFusionModuleInfo, globals(), only_for=only_for)


if __name__ == '__main__':
    run_tests()<|MERGE_RESOLUTION|>--- conflicted
+++ resolved
@@ -2833,10 +2833,6 @@
     xfail('nn.functional.interpolate', 'area'),  # Cannot call sizes() on tensor with symbolic sizes/strides
     xfail('nn.functional.interpolate', 'linear'),  # Cannot call sizes() on tensor with symbolic sizes/strides
     xfail('nn.functional.interpolate', 'trilinear'),  # Cannot call sizes() on tensor with symbolic sizes/st...
-<<<<<<< HEAD
-    xfail('nn.functional.multilabel_margin_loss', ''),  # could not find kernel
-=======
->>>>>>> 585a8e99
     xfail('nn.functional.nll_loss', ''),  # Cannot call sizes() on tensor with symbolic sizes/strides
     xfail('nn.functional.pixel_shuffle', ''),  # aten.pixel_shuffle.default - couldn't find symbolic meta fun...
     xfail('nn.functional.pixel_unshuffle', ''),  # aten.pixel_unshuffle.default - couldn't find symbolic meta...
