# Owner(s): ["module: meta tensors"]

from torch.testing._internal.common_utils import (
    TestCase, run_tests, skipIfCrossRef, skipIfRocm, skipIfTorchDynamo, parametrize,
    instantiate_parametrized_tests)
import torch
import torch._dynamo
import itertools
import numpy as np
from torch.testing._internal.jit_utils import RUN_CUDA
from torch._subclasses.fake_tensor import (
    FakeTensor,
    FakeTensorMode,
    FakeTensorConverter,
    DynamicOutputShapeException,
    UnsupportedOperatorException,
)
from torch.testing._internal.custom_op_db import custom_op_db
from torch.testing._internal.common_device_type import ops
from torch.testing._internal.common_device_type import instantiate_device_type_tests, OpDTypes
from torch.testing._internal.common_cuda import SM80OrLater, PLATFORM_SUPPORTS_FUSED_SDPA
from torch.fx.passes.fake_tensor_prop import FakeTensorProp
from torch._dynamo.testing import rand_strided
from torch.testing import FileCheck
import unittest
import torch._prims as prims
import contextlib
import weakref
import copy
import torch._functorch.config
import torch.testing._internal.optests as optests
from unittest.mock import patch

from torch import distributed as dist
from torch.utils._mode_utils import no_dispatch
from torch.utils._python_dispatch import TorchDispatchMode
from torch.utils._pytree import tree_flatten

class FakeTensorTest(TestCase):
    def checkType(self, t, device_str, size):
        self.assertTrue(isinstance(t, FakeTensor))
        self.assertEqual(t.device.type, device_str)
        self.assertEqual(list(t.size()), size)


    @unittest.skipIf(not RUN_CUDA, "requires cuda")
    def test_cuda_initialized(self):
        # doesnt error
        with FakeTensorMode():
            p = torch.randn(4, 2, requires_grad=True, device='cuda')
            x = torch.randn(8, 4, device='cuda')
            y = torch.mm(x, p).square().sum()
            y.backward()

    def test_basic(self):
        x = torch.empty(2, 2, device="cpu")
        y = torch.empty(4, 2, 2, device="cpu")
        with FakeTensorMode() as mode:
            x = mode.from_tensor(x)
            y = mode.from_tensor(y)
            z = x + y
            self.assertEqual(z.shape, (4, 2, 2))
            self.assertEqual(z.device, torch.device("cpu"))
            self.assertTrue(isinstance(z, FakeTensor))

    def test_basic_forced_memo_only(self):
        x = torch.empty(2, 2, device="cpu")
        y = torch.empty(4, 2, 2, device="cpu")
        with FakeTensorMode() as mode:
            x_fake = mode.from_tensor(x)
            x2 = mode.from_tensor(x, memoized_only=True)
            self.assertTrue(x2 is not None)
            y = mode.from_tensor(y, memoized_only=True)
            self.assertIs(y, None)

    def test_custom_op_fallback(self):
        from torch.library import Library, impl

        test_lib = Library("my_test_op", "DEF")
        test_lib.define('foo(Tensor self) -> Tensor')

        @impl(test_lib, 'foo', 'CPU')
        def foo_impl(self):
            return self.cos()

        x = torch.empty(2, 2, device="cpu")
        with self.assertRaisesRegex(UnsupportedOperatorException, "my_test_op.foo.default"):
            with FakeTensorMode(allow_fallback_kernels=True) as mode:
                x = mode.from_tensor(x)
                torch.ops.my_test_op.foo(x)

    def test_parameter_instantiation(self):
        with FakeTensorMode():
            x = torch.rand([4])
            y = torch.nn.parameter.Parameter(x)
            self.assertTrue(isinstance(y, torch.nn.Parameter))

    @unittest.skipIf(not dist.is_available(), "requires distributed")
    def test_fsdp_flat_param(self):
        from torch.distributed.fsdp.flat_param import FlatParameter
        with FakeTensorMode() as m:
            data = torch.randn(2, 2)
            param = FlatParameter(data, requires_grad=True)
        self.assertIsInstance(param, FlatParameter)
        self.assertIsInstance(param, torch.nn.Parameter)
        self.assertIsInstance(param, FakeTensor)

    def test_non_parameter_grad(self):
        mode = FakeTensorMode()
        t = torch.rand([4], requires_grad=True)
        fake_t = mode.from_tensor(t)
        self.assertEqual(fake_t.requires_grad, t.requires_grad)

    @unittest.skipIf(not RUN_CUDA, "requires cuda")
    def test_index_cuda_with_cpu(self):
        with FakeTensorMode():
            x = torch.rand([2048], device='cuda')
            out = x[torch.zeros([36], dtype=torch.int64)]
            self.checkType(out, "cuda", [36])

    @unittest.skipIf(not RUN_CUDA, "requires cuda")
    def test_shape_take_not_device(self):
        with FakeTensorMode():
            x = torch.empty(1, device="cpu")
            y = torch.empty(8, 8, device="cuda")
            out = x.resize_as_(y)
            self.assertEqual(out.shape, (8, 8))
            self.assertEqual(out.device.type, "cpu")
            self.assertTrue(isinstance(out, FakeTensor))

    def test_repr(self):
        with FakeTensorMode():
            x = torch.empty(2, 2, device="cpu")
            self.assertEqual(repr(x), 'FakeTensor(..., size=(2, 2))')
            x = torch.empty(2, 2, device="meta")
            self.assertEqual(repr(x), "FakeTensor(..., device='meta', size=(2, 2))")

    @unittest.skipIf(not RUN_CUDA, "requires cuda")
    def test_zero_dim(self):
        with FakeTensorMode() as mode:
            x = torch.tensor(0.)
            y = torch.rand([4, 4], device="cuda")
            out = x + y
            self.assertEqual(out.shape, (4, 4))
            self.assertEqual(out.device, y.device)
            self.assertTrue(isinstance(out, FakeTensor))

    def test_nan_to_num(self):
        with FakeTensorMode():
            for dtype in [torch.float16, torch.float32]:
                x = torch.rand([4], dtype=dtype)
                y = torch.nan_to_num(x, nan=None)
                z = torch.nan_to_num(x, 0.0)
                self.assertEqual(dtype, y.dtype)
                self.assertEqual(dtype, z.dtype)

    @unittest.skipIf(not RUN_CUDA, "requires cuda")
    def test_throw(self):
        x = torch.tensor(0.)  # TODO: tensor() errors
        with FakeTensorMode() as mode:
            x_conv = mode.from_tensor(x)
            y = torch.rand([4, 4], device="cuda")
            z = torch.rand([4, 4], device="cpu")
            self.assertRaises(Exception, lambda: torch.lerp(x_conv, y, z))

    @unittest.skipIf(not RUN_CUDA, "requires cuda")
    def test_type_as(self):
        with FakeTensorMode():
            x = torch.rand([16, 1], device="cpu")
            y = torch.rand([4, 4], device="cuda")
            out = x.type_as(y)
            self.assertEqual(out.device.type, "cuda")
            self.assertTrue(isinstance(out, FakeTensor))

    @unittest.skipIf(not RUN_CUDA, "requires cuda")
    def test_setitem(self):
        for device in ["cpu", "cuda"]:
            with FakeTensorMode():
                x = torch.rand([16, 1], device=device)
                x[..., 0] = 0

    @unittest.skipIf(not RUN_CUDA, "requires cuda")
    def test_device_inplace_copy(self):
        with FakeTensorMode():
            x = torch.rand([8, 8], device="cpu")
            y = torch.rand([8, 8], device="cuda")
            assert x.copy_(y).device.type == "cpu"
            assert y.copy_(x).device.type == "cuda"

    def test_fake_dispatch_keys(self):
        with FakeTensorMode():
            x = torch.rand([4])
            f = FileCheck().check("CPU").check("ADInplaceOrView").check("AutogradCPU").check("AutocastCPU")
            f.run(torch._C._dispatch_key_set(x))

            with torch.inference_mode():
                x = torch.rand([4])
                y = x + x
                FileCheck().check("CPU").check("AutocastCPU").run(torch._C._dispatch_key_set(y))
                FileCheck().check_not("ADInplaceOrView").check_not("Autograd").run(torch._C._dispatch_key_set(y))

    def test_constructor(self):
        with FakeTensorMode():
            x = torch.rand([4, 4], device="cpu")

        self.assertTrue(isinstance(x, FakeTensor))
        self.assertTrue(x.device.type == "cpu")

    def test_mode(self):
        with FakeTensorMode():
            y = torch.rand([4], device="cpu")
            out = y + y

        self.assertTrue(isinstance(out, FakeTensor))

    def test_full(self):
        # Test torch.full returns tensor with correct dtype
        with torch._subclasses.CrossRefFakeMode():
            y = torch.full((4, 4), 1)

    def check_function_with_fake(self, fn):
        out = fn()
        with torch._subclasses.FakeTensorMode():
            out_fake = fn()

        for a, b in zip(tree_flatten(out), tree_flatten(out_fake)):
            if not isinstance(a, FakeTensor):
                self.assertTrue(not isinstance(b, FakeTensor))
                continue

            prims.utils.compare_tensor_meta(a, b, check_strides=True)

    @unittest.skipIf(not RUN_CUDA, "requires cuda")
    def test_non_kwarg_device(self):
        with FakeTensorMode():
            x = torch.rand([16, 1], device="cpu")
            y = x.to(torch.device("cpu"))
            self.assertIs(x, y)
            z = x.to(torch.device("cuda"))
            self.assertEqual(z.device.type, "cuda")

    def test_non_overlapping_stride_zero(self):
        def foo():
            x = torch.empty_strided([1, 3, 427, 640], (0, 1, 1920, 3))
            return x.half()

        self.check_function_with_fake(foo)

    def test_fake_mode_error(self):
        x = torch.rand([4, 4])

        with self.assertRaisesRegex(Exception, "Please convert all Tensors"):
            with FakeTensorMode():
                y = x[0]

    def test_fake_grad_copy(self):
        x = torch.rand([4, 4], requires_grad=True)
        x.grad = torch.rand([4, 4])
        mode = FakeTensorMode()
        fake_x = mode.from_tensor(x)
        prims.utils.compare_tensor_meta(fake_x, x)
        prims.utils.compare_tensor_meta(fake_x.grad, x.grad)

        self.assertTrue(isinstance(fake_x.grad, FakeTensor))

    @unittest.skipIf(not RUN_CUDA, "requires cuda")
    def test_like_constructor(self):
        with FakeTensorMode():
            x = torch.rand([4, 4])
            y = torch.ones_like(x)
            self.assertTrue(isinstance(y, FakeTensor))
            self.assertEqual(y.device.type, "cpu")
            z = torch.ones_like(x, device="cuda")
            self.assertTrue(isinstance(z, FakeTensor))
            self.assertEqual(z.device.type, "cuda")

    def test_binary_op_type_promotion(self):
        with FakeTensorMode():
            x = torch.empty([2, 2], dtype=torch.float)
            y = torch.empty([2, 2], dtype=torch.int64)
            out = x / y
            self.assertEqual(out.dtype, torch.float)
            self.assertEqual(out.device.type, "cpu")

    def test_from_numpy(self):
        with FakeTensorMode():
            x = torch.tensor(np.zeros([4, 4]))
            self.checkType(x, "cpu", [4, 4])

    def test_randperm(self):
        x = torch.randperm(10)
        y = torch.randperm(5, device="cpu")
        with FakeTensorMode():
            x1 = torch.randperm(10)
            prims.utils.compare_tensor_meta(x, x1)
            y1 = torch.randperm(5, device="cpu")
            prims.utils.compare_tensor_meta(y, y1)

    def test_print_in_fake_mode(self):
        x = torch.zeros(2)
        # does not fail
        with FakeTensorMode():
            out = str(x)
        assert "FakeTensor" not in out

    @unittest.skipIf(not RUN_CUDA, "requires cuda")
    def test_upsample_bilinear_small_channels(self):
        out = []
        mode = FakeTensorMode()
        for i, context in enumerate([contextlib.nullcontext, lambda: mode]):
            with context():
                arg0_1 = torch.empty_strided((3, 427, 640), (1, 1920, 3), dtype=torch.float32, device='cuda')
                unsqueeze = torch.ops.aten.unsqueeze.default(arg0_1, 0)
                out.append(torch.ops.aten.upsample_bilinear2d.default(unsqueeze, [800, 1199], False))

        self.assertTrue(out[1].is_contiguous())
        self.checkMetaProps(out[0], out[1])

    @unittest.skipIf(not RUN_CUDA, "requires cuda")
    def test_cpu_fallback(self):
        with FakeTensorMode(allow_fallback_kernels=False):
            filters = torch.randn(8, 4, 3, 3).cuda()
            inputs = torch.randn(1, 4, 5, 5).cuda()
            out = torch.nn.functional.conv2d(inputs, filters, padding=1)
            self.assertEqual(out.device.type, "cuda")
            self.assertEqual(list(out.size()), [1, 8, 5, 5])

        with FakeTensorMode(allow_fallback_kernels=True):
            # intentionally bad inputs
            filters = torch.randn(8, 20, 3, 3).cuda()
            inputs = torch.randn(1, 7, 10, 5).cuda()
            with self.assertRaises(RuntimeError):
                torch.nn.functional.conv2d(inputs, filters, padding=1)

        with FakeTensorMode(allow_fallback_kernels=True):
            filters = torch.randn(8, 4, 3, 3).cuda()
            inputs = torch.randn(1, 4, 5, 5).cuda()

            out = torch.nn.functional.conv2d(inputs, filters, padding=1)
            self.assertEqual(out.device.type, "cuda")
            self.assertEqual(list(out.size()), [1, 8, 5, 5])

    @unittest.skipIf(not RUN_CUDA, "requires cuda")
    def test_out_multi_device(self):
        with FakeTensorMode():
            x = torch.rand([4])
            y = torch.rand([4], device="cuda")

            with self.assertRaisesRegex(Exception, "found two different devices"):
                torch.sin(x, out=y)

            with self.assertRaisesRegex(Exception, "found two different devices"):
                x.add_(y)


    @unittest.skipIf(not RUN_CUDA, "requires cuda")
    def test_normalize_device(self):
        with FakeTensorMode():
            x = torch.empty(1, device="cuda")
            y = torch.empty(1, device=f"cuda:{torch.cuda.current_device()}")
            out = x + y
        self.checkType(out, "cuda", [1])

    def test_recursive_invocation(self):
        mode = FakeTensorMode()
        with mode:
            x = torch.tensor(2)
            mode.in_kernel_invocation = True
            y = x + x
            self.assertTrue(mode.in_kernel_invocation)

    @skipIfRocm
    @parametrize("allow_fallback_kernels", [False, True],
                 lambda a: 'with_fallback' if a else 'without_fallback')
    @unittest.skipIf(not RUN_CUDA, "requires cuda")
    def test_cudnn_rnn(self, allow_fallback_kernels):
        def fn(
            a0,
            b0,
            b1,
            b2,
            b3,
            b4,
            b5,
            b6,
            b7,
            b8,
            b9,
            b10,
            b11,
            b12,
            b13,
            b14,
            b15,
            a3,
            a4,
            a5,
        ):
            a1 = [
                b0,
                b1,
                b2,
                b3,
                b4,
                b5,
                b6,
                b7,
                b8,
                b9,
                b10,
                b11,
                b12,
                b13,
                b14,
                b15,
            ]
            return torch.ops.aten._cudnn_rnn(
                a0,
                a1,
                4,
                a3,
                a4,
                a5,
                2,
                2048,
                0,
                2,
                False,
                0.0,
                False,
                True,
                [],
                None,
            )

        mode = FakeTensorMode(allow_fallback_kernels=allow_fallback_kernels)
        for i, context in enumerate([contextlib.nullcontext, lambda: mode]):
            with context():
                inps1 = [
                    torch.randn([92, 8, 2048]).cuda(),
                    torch.randn([8192, 2048]).cuda(),
                    torch.randn([8192, 2048]).cuda(),
                    torch.randn([8192]).cuda(),
                    torch.randn([8192]).cuda(),
                    torch.randn([8192, 2048]).cuda(),
                    torch.randn([8192, 2048]).cuda(),
                    torch.randn([8192]).cuda(),
                    torch.randn([8192]).cuda(),
                    torch.randn([8192, 4096]).cuda(),
                    torch.randn([8192, 2048]).cuda(),
                    torch.randn([8192]).cuda(),
                    torch.randn([8192]).cuda(),
                    torch.randn([8192, 4096]).cuda(),
                    torch.randn([8192, 2048]).cuda(),
                    torch.randn([8192]).cuda(),
                    torch.randn([8192]).cuda(),
                    torch.randn([167837696]).cuda(),
                    torch.randn([4, 8, 2048]).cuda(),
                    torch.randn([4, 8, 2048]).cuda(),
                ]
                inps2 = inps1
                inps2[len(inps2) - 1] = None  # argument `cx` can be None

                for inps in [inps1, inps2]:
                    out = fn(*inps)
                    self.assertIs(out[4], inps[-3])
                    for ten in out:
                        if i == 1:
                            self.assertTrue(isinstance(ten, FakeTensor))
                        self.assertEqual(ten.device.type, 'cuda')

    @unittest.skipIf(not RUN_CUDA, "requires cuda")
    def test_cuda_lstm(self):
        # Ensure CUDA (non-cuDNN) impl succeeds with fake tensors.
        with torch.backends.cudnn.flags(enabled=False):
            fake_tensor_mode = FakeTensorMode(allow_fallback_kernels=False)
            with fake_tensor_mode:
                N = 5
                L = 4
                H_in = 2
                hidden_size = 3
                proj_size = 2
                num_layers = 2
                bidir = False
                D = 2 if bidir else 1
                H_out = proj_size if proj_size > 0 else hidden_size

                lstm = torch.nn.LSTM(input_size=H_in, hidden_size=hidden_size,
                                     num_layers=num_layers, proj_size=proj_size, batch_first=False,
                                     bias=True, bidirectional=bidir, device='cuda')

                h_0 = torch.randn((num_layers * D, N, H_out), device='cuda')
                c_0 = torch.randn((num_layers * D, N, hidden_size), device='cuda')
                inp = torch.randn((L, N, H_in), device='cuda')
                (output, (h_n, c_n)) = lstm(inp, (h_0, c_0))
                output.sum().backward()

                self.assertEqual(output.shape, (L, N, D * H_out))
                self.assertEqual(h_n.shape, (D * num_layers, N, H_out))
                self.assertEqual(c_n.shape, (D * num_layers, N, hidden_size))

    def test_data_dependent_operator(self):
        with FakeTensorMode(allow_fallback_kernels=False):
            x = torch.rand([10, 10])

            self.assertRaises(DynamicOutputShapeException, lambda: torch.nonzero(x))

    def checkMetaProps(self, t1, t2):
        prims.utils.compare_tensor_meta(t1, t2, check_strides=True)

    @skipIfCrossRef
    def test_deepcopy(self):
        with FakeTensorMode() as mode:
            pass
        mod = torch.nn.BatchNorm2d(10)
        with torch._subclasses.fake_tensor.FakeCopyMode(mode):
            mod_copied = copy.deepcopy(mod)

        def check_copy(mod, mod_copied):
            for name, param in itertools.chain(mod.named_parameters(), mod.named_buffers()):
                param_copied = getattr(mod_copied, name)
                self.checkMetaProps(param, param_copied)
                self.assertTrue(isinstance(param_copied, FakeTensor))
                self.assertEqual(isinstance(param, torch.nn.Parameter), isinstance(param_copied, torch.nn.Parameter))
                self.assertEqual(param.requires_grad, param_copied.requires_grad)

        check_copy(mod, mod_copied)

        class ModuleNew(torch.nn.Module):
            def __init__(self):
                super().__init__()
                self.a = torch.rand([10, 2])
                self.b = self.a
                self.c = self.a[0]

        mod = ModuleNew()
        with torch._subclasses.fake_tensor.FakeCopyMode(mode):
            mod_copied = copy.deepcopy(mod)

        self.assertIs(mod_copied.a, mod_copied.b)
        self.assertEqual(mod_copied.b.storage()._cdata, mod_copied.a.storage()._cdata)

    @unittest.skipIf(not RUN_CUDA, "requires cuda")
    def test_new(self):
        with FakeTensorMode():
            a = torch.rand([16, 1])
            self.checkType(a.new(10, 10), "cpu", [10, 10])
            self.checkType(a.new([1, 2, 3, 4]), "cpu", [4])
            b = torch.rand([4, 4], device='cuda')
            self.checkType(b.new(device='cuda'), "cuda", [0])
            self.checkType(a.new(torch.rand([1])), "cpu", [1])

    def test_scalar_inputs(self):
        with FakeTensorMode():
            self.checkType(torch.div(3, 2), "cpu", [])
            ten = torch.zeros(2, dtype=torch.int32) * 2.0
            self.assertEqual(ten.dtype, torch.float)
            self.checkType(ten, "cpu", [2])

    def test_allow_meta(self):
        def run_meta():
            with FakeTensorMode():
                x = torch.rand([4], device="meta")
                return x + x

        self.checkType(run_meta(), "meta", [4])

        with patch.object(torch._functorch.config, "fake_tensor_allow_meta", False):
            self.assertRaises(Exception, run_meta)

    def test_embedding_bag_meta(self):
        def f():
            # This behavior was originally unintentional but we see people
            # relying on it
            embedding = torch.nn.EmbeddingBag(10, 3, mode='sum', device='meta')
            input = torch.tensor([1, 2, 4, 5, 4, 3, 2, 9], dtype=torch.long)
            offsets = torch.tensor([0, 4], dtype=torch.long)
            return embedding(input, offsets)

        real_out = f()
        with FakeTensorMode():
            fake_out = f()

        for r, f in zip(real_out, fake_out):
            self.assertEqual(r.size(), f.size())
            self.assertEqual(r.device, f.device)

    def test_mixed_real_and_fake_inputs(self):
        class _TestPattern(torch.nn.Module):
            def __init__(self):
                super().__init__()
                self.conv = torch.nn.Conv2d(1, 1, 1)
                self.bn = torch.nn.BatchNorm2d(1)

            def forward(self, input):
                running_std = torch.sqrt(self.bn.running_var + self.bn.eps)
                scale_factor = self.bn.weight / running_std
                weight_shape = [1] * len(self.conv.weight.shape)
                weight_shape[0] = -1
                bias_shape = [1] * len(self.conv.weight.shape)
                bias_shape[1] = -1
                scaled_weight = self.conv.weight * scale_factor.reshape(weight_shape)
                zero_bias = torch.zeros_like(self.conv.bias, dtype=input.dtype)
                conv = self.conv._conv_forward(input, scaled_weight, zero_bias)
                conv_orig = conv / scale_factor.reshape(bias_shape)
                conv_orig = conv_orig + self.conv.bias.reshape(bias_shape)
                conv = self.bn(conv_orig)
                return conv

        example_inputs = (torch.randn(1, 1, 3, 3),)
        mod = _TestPattern()
        with FakeTensorMode(allow_non_fake_inputs=True):
            out = mod(torch.randn(1, 1, 3, 3))
        self.checkType(out, "cpu", (1, 1, 3, 3))

    @unittest.skipIf(not RUN_CUDA, "requires cuda")
    def test_aten_copy_multi_device(self):
        with FakeTensorMode():
            x1 = torch.rand(4, device="cpu")
            x2 = torch.rand(4, device="cuda")
            copy1 = torch.ops.aten.copy.default(x1, x2)
            copy2 = torch.ops.aten.copy.default(x2, x1)
            out = torch.empty(4, device="cpu")
            torch.ops.aten.copy.out(x1, x2, out=out)
        self.checkType(copy1, "cpu", (4,))
        self.checkType(copy2, "cuda", (4,))
        self.checkType(out, "cpu", (4,))

    @unittest.skipIf(not RUN_CUDA, "requires cuda")
    def test_aten_index_multi_device(self):
        with FakeTensorMode():
            x1 = torch.rand(4, 4, device="cpu")
            x2 = torch.rand(4, 4, device="cuda")
            i1 = torch.tensor([0, 1], device="cuda")
            i2 = torch.tensor([0, 1], device="cpu")
            r1 = torch.ops.aten.index(x1, i1)
            r2 = torch.ops.aten.index(x2, i2)

            y1 = torch.rand(4, device="cpu")
            y2 = torch.rand(4, device="cuda")
            j1 = torch.tensor([2], device="cuda")
            j2 = torch.tensor([2], device="cpu")
            r3 = torch.ops.aten.index_put.default(x1, j1, y1)
            r4 = torch.ops.aten.index_put.default(x2, j2, y2)
        self.checkType(r1, "cpu", ())
        self.checkType(r2, "cuda", ())
        self.checkType(r3, "cpu", (4, 4))
        self.checkType(r4, "cuda", (4, 4))

    @unittest.skipIf(not RUN_CUDA, "requires cuda")
    def test_aten_slice_scatter_multi_device(self):
        with FakeTensorMode():
            x1 = torch.rand(4, 4, device="cpu")
            y1 = torch.rand(2, 4, device="cuda")
            x2 = torch.rand(4, 4, device="cuda")
            y2 = torch.rand(2, 4, device="cpu")
            out = torch.empty(4, 4, device="cpu")
            r1 = torch.ops.aten.slice_scatter.default(x1, y1, start=2)
            r2 = torch.ops.aten.slice_scatter.default(x2, y2, start=2)
            r3 = torch.ops.aten.slice_scatter.out(x1, y1, out=out, start=2)
        self.checkType(r1, "cpu", (4, 4))
        self.checkType(r2, "cuda", (4, 4))
        self.checkType(r3, "cpu", (4, 4))
        self.checkType(out, "cpu", (4, 4))

    def test__adaptive_avg_pool2d_backward(self):
        with FakeTensorMode():
            grad_out = torch.rand(2, 3, 4, 4)
            inp = torch.rand(2, 3, 4, 4).to(memory_format=torch.channels_last)
            grad_in = torch.ops.aten._adaptive_avg_pool2d_backward(grad_out, inp)
            self.assertTrue(torch._prims_common.suggest_memory_format(grad_in) == torch.channels_last)


class FakeTensorConstHandling(TestCase):
    def assertConst(self, *args):
        for arg in args:
            self.assertTrue(arg.constant is not None)

    def assertNotConst(self, *args):
        for arg in args:
            self.assertTrue(arg.constant is None)

    def test_simple(self):
        with FakeTensorMode():
            x = torch.tensor(4.)
            self.assertEqual(x.item(), 4.)

    def test_inplace_add(self):
        with FakeTensorMode():
            x = torch.tensor(4.)
            y = x.add_(1)
            self.assertEqual(x.item(), 5.)
            self.assertEqual(y.item(), 5.)
            self.assertConst(x, y)

    def test_shared_storages(self):
        with FakeTensorMode():
            x = torch.tensor([4.])
            y = x[:]

            self.assertEqual(x.storage()._cdata, y.storage()._cdata)
            self.assertEqual(x.constant.storage()._cdata, y.constant.storage()._cdata)

    def test_constant_invalidation(self):
        with FakeTensorMode():
            x = torch.tensor([1.])
            self.assertConst(x)
            y = torch.rand([1])
            x.add_(y)
            self.assertNotConst(x)

    def test_inplace_view_invalidation(self):
        with FakeTensorMode():
            x = torch.tensor([1])
            self.assertConst(x)
            x.resize_([2])
            self.assertEqual(x.size(0), 2)
            self.assertNotConst(x)

    def test_fake_tensor_in_intlist_repro(self):

        def fn(tensors):
            max_size = torch.tensor([800, 1216], dtype=torch.int64)
            batch_shape = [len(tensors)] + list(tensors[0].shape[:-2]) + list(max_size)
            return tensors[0].new_full(batch_shape, 0.0)

        with self.assertRaises(torch._subclasses.fake_tensor.DataDependentOutputException):
            with torch._subclasses.fake_tensor.FakeTensorMode():
                a = torch.randn(3, 800, 1199)
                b = torch.randn(3, 800, 800)
                inputs = [a, b]
                ref = fn(inputs)

    def test_fake_tensor_batch_norm_cpu(self):
        with torch._subclasses.CrossRefFakeMode():
            m = torch.nn.Sequential(
                torch.nn.BatchNorm2d(10),
                torch.nn.ReLU(),
            )
            m.eval()
            out = m(torch.randn([2, 10, 8, 8]))

    def test_shared_storage_invalidation(self):
        with FakeTensorMode():
            x = torch.tensor([1.])
            y = x[:]
            self.assertConst(x, y)
            y.add_(torch.rand([1]))
            self.assertNotConst(x, y)

    def test_aliased_const_write(self):
        with FakeTensorMode():
            x = torch.tensor([1])
            y = x.expand([4])
            self.assertNotConst(y)
            y[0] = 1
            self.assertNotConst(x)

    def test_constant_propagate_through_functions(self):
        with FakeTensorMode():
            y = torch.div(4, 4, rounding_mode='trunc')
            self.assertConst(y)

def contains_type(type: torch._C.Type, maybe_contained_type: torch._C.Type):
    return maybe_contained_type.isSubtypeOf(type) or any(
        contains_type(e, maybe_contained_type) for e in type.containedTypes()
    )


class FakeTensorOpInfoTest(TestCase):
    @ops(custom_op_db, dtypes=OpDTypes.any_one)
    def test_fake(self, device, dtype, op):
        data_dependent_outputs = {
            'NumpyNMSCustomOp',
            'NumpyNonzeroCustomOp',
        }

        sample_inputs_itr = op.sample_inputs(device, dtype, requires_grad=False)
        for sample_input in sample_inputs_itr:
            args = (sample_input.input,) + sample_input.args
            kwargs = sample_input.kwargs
            optests.fake_check(op, args, kwargs, op.name in data_dependent_outputs)


class FakeTensorConverterTest(TestCase):
    def test_memoized_conversion_to_meta(self):
        x = torch.rand(2, 2, 2)
        mode = FakeTensorMode()
        self.assertTrue(mode.from_tensor(x) is mode.from_tensor(x))

    def test_memoized_conversion_from_meta(self):
        x = torch.rand(2, 2).to(device="meta")
        mode = FakeTensorMode()
        converter = mode.fake_tensor_converter
        self.assertTrue(converter.from_meta_and_device(mode, x, "cpu") is converter.from_meta_and_device(mode, x, "cpu"))

    def test_separate_tensor_storages_view(self):
        x = torch.rand(2, 2, 2)
        y = x[0]
        mode = FakeTensorMode()
        converter = mode.fake_tensor_converter
        x_conv = converter(mode, x)
        y_conv = converter(mode, y)
        self.assertEqual(torch._C._storage_id(x_conv), torch._C._storage_id(y_conv))

    @skipIfTorchDynamo("https://github.com/pytorch/torchdynamo/issues/1991")
    def test_separate_tensor_storages_non_view(self):
        x = torch.rand(2, 2, 2)
        y = torch.rand(4, 2)
        y.set_(x.storage())
        mode = FakeTensorMode()
        converter = mode.fake_tensor_converter
        x_conv = converter(mode, x)
        y_conv = converter(mode, y)
        stor_id = torch._C._storage_id(x_conv)
        self.assertEqual(stor_id, torch._C._storage_id(y_conv))
        del x
        self.assertEqual(len(converter.tensor_memo), 1)
        converter.meta_converter.check_for_expired_weak_storages()
        self.assertEqual(len(converter.meta_converter.storage_memo), 1)
        del y
        self.assertEqual(len(converter.tensor_memo), 0)
        converter.meta_converter.check_for_expired_weak_storages()
        self.assertEqual(len(converter.meta_converter.storage_memo), 0)


    @skipIfTorchDynamo("https://github.com/pytorch/torchdynamo/issues/1991")
    def test_dead_weak_ref(self):
        x = torch.rand(2, 2, 2)
        y = x[0]
        mode = FakeTensorMode()
        converter = FakeTensorConverter()
        x_conv = converter(mode, x)
        x_conv_storage = torch._C._storage_id(x_conv)
        del x_conv
        self.assertFalse(x in converter.tensor_memo)
        y_conv = converter(mode, y)
        self.assertEqual(x_conv_storage, torch._C._storage_id(y_conv))

    @skipIfTorchDynamo("https://github.com/pytorch/torchdynamo/issues/1991")
    def test_dead_key(self):
        x = torch.rand(2, 2, 2)
        mode = FakeTensorMode()
        converter = FakeTensorConverter()
        x_conv = converter(mode, x)
        self.assertEqual(len(converter.tensor_memo), 1)
        x_conv2 = converter(mode, x)
        assert x_conv2 is x_conv
        del x
        self.assertEqual(len(converter.tensor_memo), 0)

    def test_no_active_mode(self):
        with FakeTensorMode() as mode:
            x = torch.empty(2, 2, device="cpu")
            y = torch.empty(2, 2, device="cpu")

        out = x + y
        self.assertEqual(mode, out.fake_mode)
        self.assertTrue(isinstance(out, FakeTensor))
        self.assertEqual(out.device.type, "cpu")

    def test_multiple_modes(self):
        t = torch.rand([4])
        t2 = torch.rand([4])
        with FakeTensorMode() as m:
            with FakeTensorMode() as m2:
                t_fake = m.from_tensor(t)
                t2_fake = m2.from_tensor(t2)

                with self.assertRaisesRegex(Exception, "Mixing fake modes"):
                    t_fake + t2_fake

    def test_separate_mode_error(self):
        with FakeTensorMode():
            x = torch.empty(2, 2, device="cpu")
        with FakeTensorMode():
            y = torch.empty(2, 2, device="cpu")
        self.assertRaises(Exception, lambda: x, y)

    @skipIfTorchDynamo("https://github.com/pytorch/torchdynamo/issues/1991")
    def test_no_ref_cycle(self):
        x = torch.rand([4])
        mode = FakeTensorMode()
        y = mode.from_tensor(x)
        self.assertEqual(len(mode.fake_tensor_converter.tensor_memo), 1)
        mode_weak = weakref.ref(mode)
        y_weak = weakref.ref(mode)
        del mode
        del y
        assert mode_weak() is None
        assert y_weak() is None


class FakeTensorOperatorInvariants(TestCase):
    @staticmethod
    def get_aten_op(schema):
        namespace, name = schema.name.split("::")
        overload = schema.overload_name if schema.overload_name else "default"
        assert namespace == "aten"
        return getattr(getattr(torch.ops.aten, name), overload)

    @staticmethod
    def get_all_aten_schemas():
        for schema in torch._C._jit_get_all_schemas():
            namespace = schema.name.split("::")[0]
            if namespace != "aten":
                continue
            yield schema

    def test_non_kwarg_only_device(self):
        for schema in self.get_all_aten_schemas():
            ten_type = torch._C.TensorType.get()
            if not any(
                contains_type(arg.type, ten_type)
                for arg in itertools.chain(schema.arguments, schema.returns)
            ):
                continue

            opt_device = torch._C.OptionalType(torch._C.DeviceObjType.get())
            has_non_kwarg_device = any(
                not arg.kwarg_only and arg.type.isSubtypeOf(opt_device)
                for arg in schema.arguments
            )
            if has_non_kwarg_device:
                self.assertTrue(
                    self.get_aten_op(schema) in torch._subclasses.fake_tensor._device_not_kwarg_ops
                )

    def test_tensor_constructors_all_have_kwarg_device(self):
        for schema in self.get_all_aten_schemas():
            op = self.get_aten_op(schema)
            if not torch._subclasses.fake_tensor._is_tensor_constructor(op):
                continue

            opt_device = torch._C.OptionalType(torch._C.DeviceObjType.get())
            has_kwarg_device = any(
                arg.kwarg_only and arg.type.isSubtypeOf(opt_device)
                for arg in schema.arguments
            )

            self.assertTrue(
                has_kwarg_device or op == torch.ops.aten._list_to_tensor.default
            )

    @unittest.expectedFailure
    def test_sparse_new(self):
        with FakeTensorMode():
            indices = torch.randn(1, 1, dtype=torch.int64)
            values = torch.randn(1)
            extra = (2,)
            sparse = torch.randn(1).to_sparse()
            # This used to segfault, now it does not, but it still raises an
            # error
            sparse2 = sparse.new(indices, values, extra)

    def test_tensor_new(self):
        with FakeTensorMode():
            x = torch.Tensor([1, 2, 3])
        self.assertIsInstance(x, FakeTensor)

    def test_like_ops(self):
        for schema in self.get_all_aten_schemas():
            if "_like" == schema.name[-5:]:
                op = self.get_aten_op(schema)
                self.assertIn(op, torch._subclasses.fake_tensor._like_tensor_constructors)

    # at::_embedding_bag has no op info,
    # and returns extra tensors that at::embedding bag throws away
    def test_embedding_bag_private(self):
        args = [
            torch.ones(6, 1),
            torch.ones(6, dtype=torch.int64),
            torch.arange(2, dtype=torch.int64),
            False,
            2,  # mode = max
        ]

        ref_out = torch.ops.aten._embedding_bag(*args)
        with FakeTensorMode() as m:
            meta_args = [m.from_tensor(a) if isinstance(a, torch.Tensor) else a for a in args]
            meta_out = torch.ops.aten._embedding_bag(*meta_args)

        self.assertEqual(len(ref_out), len(meta_out))
        for ref_o, meta_o in zip(ref_out, meta_out):
            self.assertEqual(ref_o.size(), meta_o.size())

    def test_cross_entropy_loss(self):
        inp = torch.randn(3, 5)
        target = torch.randint(5, (3,), dtype=torch.long)
        weight = torch.rand(5)
        fn = torch.nn.functional.cross_entropy
        for w in (weight, None):
            args = (inp, target, w)
            ref = fn(*args)
            with FakeTensorMode() as m:
                meta_args = [m.from_tensor(a) if isinstance(a, torch.Tensor) else a for a in args]
                meta_out = torch.nn.functional.cross_entropy(*meta_args, label_smoothing=0.5)

            self.assertEqual(ref.size(), meta_out.size())

<<<<<<< HEAD
    def test_module_deepcopy(self):
        import copy
        from torch._guards import detect_fake_mode
        with FakeTensorMode() as m:
            lin1 = torch.nn.Linear(2, 2)
            lin2 = copy.deepcopy(lin1)
            all_params = list(lin1.parameters()) + list(lin2.parameters())
            curr_mode = detect_fake_mode(all_params)
            self.assertTrue(curr_mode is m)
=======
    @skipIfRocm
    @unittest.skipIf(not PLATFORM_SUPPORTS_FUSED_SDPA or not SM80OrLater, "Does not support SDPA or pre-SM80 hardware")
    def test_flash_attention(self):
        class Repro(torch.nn.Module):
            def __init__(self):
                super().__init__()

            def forward(self, arg1, arg2, arg3):
                torch.ops.aten._scaled_dot_product_flash_attention(arg1, arg2, arg3)

        args_new = [
            ((1, 48, 64, 64), (0, 4096, 64, 1), torch.float16, "cuda"),
            ((1, 48, 64, 64), (0, 4096, 64, 1), torch.float16, "cuda"),
            ((1, 48, 64, 64), (0, 4096, 64, 1), torch.float16, "cuda"),
        ]

        args = [rand_strided(bsz, num_heads, seq_len, head_dim) for
                (bsz, num_heads, seq_len, head_dim) in args_new]
        try:
            with torch._subclasses.CrossRefFakeMode():
                Repro()(*args)
        except RuntimeError as e:
            # We expect the cross ref to succed for the first output to fail
            # for the rng state, see Note [Seed and Offset]
            self.assertTrue("output[0]" not in str(e))
            self.assertTrue("found mismatched tensor metadata for output[6]: Devices cpu and cuda:0 are not equal!" in str(e))
>>>>>>> 1cc00262

    @skipIfRocm
    @unittest.skipIf(not RUN_CUDA, "requires cuda")
    def test_conv_c1_backward(self):
        class Repro(torch.nn.Module):
            def __init__(self):
                super().__init__()

            def forward(self, arg1, arg2, arg3):
                torch.ops.aten.convolution_backward.default(
                    arg1,
                    arg2,
                    arg3,
                    [1],
                    [1, 1],
                    [1, 1],
                    [1, 1],
                    False,
                    [0, 0],
                    1,
                    [True, True, False],
                )

        args_new = [
            ((16, 1, 128, 128), (16384, 16384, 128, 1), torch.float16, "cuda"),
            ((16, 64, 128, 128), (1048576, 1, 8192, 64), torch.float16, "cuda"),
            ((1, 64, 3, 3), (576, 9, 3, 1), torch.float16, "cuda"),
        ]
        args = [rand_strided(sh, st, dt, dev) for (sh, st, dt, dev) in args_new]

        with torch._subclasses.CrossRefFakeMode():
            Repro()(*args)

    def test_no_dispatch_with_like_function(self):
        class CountingMode(TorchDispatchMode):
            def __init__(self):
                self.count = 0

            def __torch_dispatch__(self, func, types, args=(), kwargs=None):
                self.count += 1
                return func(*args, **kwargs)

        with FakeTensorMode():
            x = torch.randn(2)
            with CountingMode() as mode:
                with no_dispatch():
                    torch.zeros_like(x)

        self.assertEqual(mode.count, 0)


class FakeTensorPropTest(TestCase):
    def test_fake_tensor_prop_on_nn_module(self):
        class ToyNnModuleWithParameters(torch.nn.Module):
            def __init__(self):
                super().__init__()
                self.layer1 = torch.nn.Linear(4, 3)
                self.layer2 = torch.nn.Linear(3, 2)

            def forward(self, value):
                value = self.layer1(value)
                value = torch.relu(value)
                value = self.layer2(value)
                return value

        model = ToyNnModuleWithParameters()
        value = torch.randn(5, 4)
        # Convert nn.Module to GraphModule so that FakeTensorProp runs.
        graph_model = torch.fx.symbolic_trace(model, (value,))
        # The following block runs FakeTensorProp on graph_module w/to the same FakeTensorMode
        #
        # TODO(wschin): there should be an API to run FakeTensorProp for GraphModule
        # with parameters and buffers.
        with FakeTensorMode() as fake_tensor_mode:

            def to_fake_tensor(x):
                if isinstance(x, torch.Tensor) and not isinstance(x, FakeTensor):
                    return fake_tensor_mode.from_tensor(x)
                return x

            fake_parameters_and_buffers = {
                k: to_fake_tensor(v)
                for k, v in itertools.chain(
                    graph_model.named_parameters(), graph_model.named_buffers()
                )
            }
            with torch.nn.utils.stateless._reparametrize_module(
                graph_model, fake_parameters_and_buffers
            ):
                # This case uses the **same** fake tensor mode to
                #  1. create fake parameters and fake buffers, and
                #  2. run FakeTensorProp
                # The result should be correct.
                result = FakeTensorProp(graph_model, fake_tensor_mode).propagate(value)
                self.assertTrue(isinstance(result, FakeTensor))
                self.assertEqual(result.shape, (5, 2))
                # This case uses the **different** fake tensor modes to
                #  1. create fake parameters and fake buffers, and
                #  2. run FakeTensorProp
                # The following code should fail.
                failed = False
                try:
                    FakeTensorProp(graph_model).propagate(value)
                except AssertionError:
                    # AssertionError: tensor's device must be `meta`, got cpu instead
                    failed = True
                self.assertTrue(failed)


    def test_fake_tensor_prop_on_nn_module_with_optional_args(self):
        class OptionalArgumentInBetween(torch.nn.Module):
            def __init__(self):
                super().__init__()
                self.layer1 = torch.nn.Linear(4, 3)
                self.layer2 = torch.nn.Linear(3, 2)

            def forward(self, value, another_value=None, another_optional_value=None):
                # Mimic huggingface's `forward` methods which have several optional arguments.
                # For example, GPT accepts forward(self, input_ids, None, attention_mask, ...).
                # To apply FakeTensorProp, its from_real_tensor(...) needs to accept None.
                if another_value is None:
                    another_value = torch.rand_like(value)
                if another_optional_value is None:
                    another_optional_value = torch.rand_like(value)
                value = value + another_value + another_optional_value
                return value * value

        fake_mode = FakeTensorMode(allow_non_fake_inputs=True, allow_fallback_kernels=False)
        with fake_mode:
            model = OptionalArgumentInBetween()
            value = torch.randn(5, 4)
            another_optional_value = torch.randn(5, 4)
            graph_model = torch.fx.symbolic_trace(model, (value, None, another_optional_value))
            FakeTensorProp(graph_model, fake_mode).propagate(value, None, another_optional_value)

instantiate_parametrized_tests(FakeTensorTest)

only_for = ("cpu", "cuda")
instantiate_device_type_tests(FakeTensorOpInfoTest, globals(), only_for=only_for)

if __name__ == "__main__":
    run_tests()<|MERGE_RESOLUTION|>--- conflicted
+++ resolved
@@ -998,17 +998,6 @@
 
             self.assertEqual(ref.size(), meta_out.size())
 
-<<<<<<< HEAD
-    def test_module_deepcopy(self):
-        import copy
-        from torch._guards import detect_fake_mode
-        with FakeTensorMode() as m:
-            lin1 = torch.nn.Linear(2, 2)
-            lin2 = copy.deepcopy(lin1)
-            all_params = list(lin1.parameters()) + list(lin2.parameters())
-            curr_mode = detect_fake_mode(all_params)
-            self.assertTrue(curr_mode is m)
-=======
     @skipIfRocm
     @unittest.skipIf(not PLATFORM_SUPPORTS_FUSED_SDPA or not SM80OrLater, "Does not support SDPA or pre-SM80 hardware")
     def test_flash_attention(self):
@@ -1035,7 +1024,6 @@
             # for the rng state, see Note [Seed and Offset]
             self.assertTrue("output[0]" not in str(e))
             self.assertTrue("found mismatched tensor metadata for output[6]: Devices cpu and cuda:0 are not equal!" in str(e))
->>>>>>> 1cc00262
 
     @skipIfRocm
     @unittest.skipIf(not RUN_CUDA, "requires cuda")
