# -*- coding: utf-8 -*-
# Owner(s): ["module: unknown"]

import itertools
import logging
import re

import torch
from torch import nn
from torch.ao.pruning import BasePruner, WeightNormPruner, NearlyDiagonalPruner, FakeSparsity
from torch.nn.utils.parametrize import is_parametrized

from torch.testing._internal.common_utils import TestCase
<<<<<<< HEAD
=======
from torch.testing._internal.common_pruning import SimpleLinear, MockSparseLinear, ImplementedPruner
>>>>>>> 28621208

logging.basicConfig(format='%(asctime)s - %(name)s - %(levelname)s - %(message)s', level=logging.INFO)

class Model(nn.Module):
    def __init__(self):
        super().__init__()
        self.seq = nn.Sequential(
            nn.Linear(37, 39)
        )
        self.linear = nn.Linear(39, 33)
        self.head = nn.Linear(33, 13)

    def forward(self, x):
        x = self.seq(x)
        x = torch.relu(x)
        x = self.linear(x)
        x = torch.relu(x)
        x = self.head(x)
        return x


class ImplementedSparsifier(BaseSparsifier):
    def __init__(self, **kwargs):
        super().__init__(defaults=kwargs)

    def update_mask(self, module, **kwargs):
        module.parametrizations.weight[0].mask[0] = 0
        linear_state = self.state['linear.weight']
        linear_state['step_count'] = linear_state.get('step_count', 0) + 1


class TestBasePruner(TestCase):
    def test_constructor(self):
        # Cannot instantiate the abstract base
        self.assertRaises(TypeError, BasePruner)
        # Can instantiate the model with no configs
<<<<<<< HEAD
        model = Model()
        sparsifier = ImplementedSparsifier(test=3)
        sparsifier.prepare(model, config=None)
        assert len(sparsifier.groups) == 3
        sparsifier.step()
        # Can instantiate the model with configs
        sparsifier = ImplementedSparsifier(test=3)
        sparsifier.prepare(model, [{'tensor_fqn': 'linear.weight'}])
        assert len(sparsifier.groups) == 1
        assert sparsifier.groups[0]['tensor_fqn'] == 'linear.weight'
        assert 'test' in sparsifier.groups[0]
        assert sparsifier.groups[0]['test'] == 3

    def test_prepare_config(self):
        model = Model()
        sparsifier = ImplementedSparsifier(test=3)
        # Make sure there are no parametrizations before `prepare`
        assert not hasattr(model.seq[0], 'parametrizations')
        assert not hasattr(model.linear, 'parametrizations')
        assert not hasattr(model.head, 'parametrizations')
        sparsifier.prepare(model, config=[
=======
        model = SimpleLinear()
        pruner = ImplementedPruner(test=3)
        pruner.prepare(model, config=None)
        assert len(pruner.groups) == 5
        pruner.step()
        # Can instantiate the model with configs
        pruner = ImplementedPruner(test=3)
        pruner.prepare(model, [{'tensor_fqn': 'linear1.weight'}])
        assert len(pruner.groups) == 1
        assert pruner.groups[0]['tensor_fqn'] == 'linear1.weight'
        assert 'test' in pruner.groups[0]
        assert pruner.groups[0]['test'] == 3

    def test_prepare_config(self):
        model = SimpleLinear()
        pruner = ImplementedPruner(test=3)
        # Make sure there are no parametrizations before `prepare`
        assert not hasattr(model.seq[0], 'parametrizations')
        assert not hasattr(model.linear1, 'parametrizations')
        assert not hasattr(model.linear2, 'parametrizations')
        pruner.prepare(model, config=[
>>>>>>> 28621208
            {'tensor_fqn': 'seq.0.weight', 'test': 42},
            # No 'linear' to make sure it will be skipped in the sparsification
            {'tensor_fqn': 'head.weight'}
        ])
        assert len(pruner.groups) == 2
        # Check if default argument is not assigned if explicit
        assert pruner.groups[0]['tensor_fqn'] == 'seq.0.weight'
        assert pruner.groups[0]['test'] == 42
        # Check if FQN and module are pointing to the same location
<<<<<<< HEAD
        assert sparsifier.groups[1]['tensor_fqn'] == 'head.weight'
        assert sparsifier.groups[1]['module'] == model.head
=======
        assert pruner.groups[1]['tensor_fqn'] == 'linear2.weight'
        assert pruner.groups[1]['module'] == model.linear2
>>>>>>> 28621208
        # Check if parameterizations are attached
        assert hasattr(model.seq[0], 'parametrizations')
        assert not hasattr(model.linear, 'parametrizations')
        assert hasattr(model.head, 'parametrizations')

    def test_step(self):
<<<<<<< HEAD
        model = Model()
        sparsifier = ImplementedSparsifier(test=3)
        sparsifier.enable_mask_update = True
        sparsifier.prepare(model, [{'tensor_fqn': 'linear.weight'}])
        sparsifier.step()
        assert torch.all(model.linear.parametrizations.weight[0].mask[0] == 0)

    def test_state_dict(self):
        step_count = 3
        model0 = Model()
        sparsifier0 = ImplementedSparsifier(test=3)
        sparsifier0.prepare(model0, [{'tensor_fqn': 'linear.weight'}])
        mask = model0.linear.parametrizations['weight'][0].mask
=======
        model = SimpleLinear()
        pruner = ImplementedPruner(test=3)
        pruner.enable_mask_update = True
        pruner.prepare(model, [{'tensor_fqn': 'linear1.weight'}])
        pruner.step()
        assert torch.all(model.linear1.parametrizations.weight[0].mask[0] == 0)

    def test_state_dict(self):
        step_count = 3
        model0 = SimpleLinear()
        pruner0 = ImplementedPruner(test=3)
        pruner0.prepare(model0, [{'tensor_fqn': 'linear1.weight'}])
        mask = model0.linear1.parametrizations['weight'][0].mask
>>>>>>> 28621208
        mask.data = torch.arange(mask.shape[0] * mask.shape[1]).reshape(mask.shape)
        for step in range(step_count):
            pruner0.step()
        state_dict = pruner0.state_dict()

        # Check the expected keys in the state_dict
        assert 'state' in state_dict
        assert 'step_count' in state_dict['state']['linear.weight']
        assert state_dict['state']['linear.weight']['step_count'] == 3
        assert 'groups' in state_dict
        assert 'test' in state_dict['groups'][0]
        assert 'tensor_fqn' in state_dict['groups'][0]
        assert state_dict['groups'][0]['tensor_fqn'] == 'linear.weight'

        # Check loading static_dict creates an equivalent model
<<<<<<< HEAD
        model1 = Model()
        sparsifier1 = ImplementedSparsifier()
        sparsifier1.prepare(model1, None)
=======
        model1 = SimpleLinear()
        pruner1 = ImplementedPruner()
        pruner1.prepare(model1, None)
>>>>>>> 28621208

        assert pruner0.state != pruner1.state

        # Make sure the masks are different in the beginning
<<<<<<< HEAD
        for mg in sparsifier0.groups:
            if mg['tensor_fqn'] == 'linear.weight':
                mask0 = mg['module'].parametrizations.weight[0].mask
        for mg in sparsifier1.groups:
            if mg['tensor_fqn'] == 'linear.weight':
=======
        for mg in pruner0.groups:
            if mg['tensor_fqn'] == 'linear1.weight':
                mask0 = mg['module'].parametrizations.weight[0].mask
        for mg in pruner1.groups:
            if mg['tensor_fqn'] == 'linear1.weight':
>>>>>>> 28621208
                mask1 = mg['module'].parametrizations.weight[0].mask
        self.assertNotEqual(mask0, mask1)

        pruner1.load_state_dict(state_dict)

        # Make sure the states are loaded, and are correct
        assert pruner0.state == pruner1.state

        # Make sure the masks (and all dicts) are the same after loading
        assert len(pruner0.groups) == len(pruner1.groups)
        for idx in range(len(pruner0.groups)):
            mg0 = pruner0.groups[idx]
            mg1 = pruner1.groups[idx]
            for key in mg0.keys():
                assert key in mg1
                if key == 'module':
                    # We cannot compare modules as they are different
                    param0 = mg0[key].parametrizations.weight[0]
                    param1 = mg1[key].parametrizations.weight[0]
                    assert hasattr(param0, 'mask')
                    assert hasattr(param1, 'mask')
                    self.assertEqual(param0.__dict__, param1.__dict__)
                else:
                    assert mg0[key] == mg1[key]

<<<<<<< HEAD
    def test_mask_squash(self):
        model = Model()
        sparsifier = ImplementedSparsifier(test=3)
        sparsifier.prepare(model, [{'tensor_fqn': 'linear.weight'}])
        assert hasattr(model.linear.parametrizations.weight[0], 'mask')
        assert is_parametrized(model.linear, 'weight')
=======
    def test_convert(self):
        model = SimpleLinear()
        pruner = ImplementedPruner(test=3)
        pruner.prepare(model, [{'tensor_fqn': 'linear1.weight'}])
        new_model = pruner.convert(model, mapping={nn.Linear: MockSparseLinear}, inplace=False)

        assert isinstance(new_model.linear1, MockSparseLinear)
        assert isinstance(new_model.seq[0], nn.Linear)
        assert isinstance(new_model.linear2, nn.Linear)



    def test_mask_squash(self):
        model = SimpleLinear()
        pruner = ImplementedPruner(test=3)
        pruner.prepare(model, [{'tensor_fqn': 'linear1.weight'}])
        assert hasattr(model.linear1.parametrizations.weight[0], 'mask')
        assert is_parametrized(model.linear1, 'weight')
>>>>>>> 28621208
        assert not is_parametrized(model.seq[0], 'weight')

        pruner.squash_mask()
        assert not is_parametrized(model.seq[0], 'weight')
        assert not is_parametrized(model.linear, 'weight')

    def test_mask_squash_with_params1(self):
<<<<<<< HEAD
        model = Model()
        sparsifier = ImplementedSparsifier(foo=3, bar=2, baz=1)
        sparsifier.prepare(model, [{'tensor_fqn': 'linear.weight'}, {'tensor_fqn': 'seq.0.weight'}])
        sparsifier.squash_mask(
=======
        model = SimpleLinear()
        pruner = ImplementedPruner(foo=3, bar=2, baz=1)
        pruner.prepare(model, [{'tensor_fqn': 'linear1.weight'}, {'tensor_fqn': 'seq.0.weight'}])
        pruner.squash_mask(
>>>>>>> 28621208
            params_to_keep_per_layer={
                'linear': ('foo', 'bar'),
                'seq.0': ('baz',)
            })
        assert not is_parametrized(model.seq[0], 'weight')
        assert not is_parametrized(model.linear, 'weight')
        assert hasattr(model.seq[0], 'sparse_params')
        assert hasattr(model.linear, 'sparse_params')
        assert model.seq[0].sparse_params.get('foo', None) is None
        assert model.seq[0].sparse_params.get('bar', None) is None
        assert model.seq[0].sparse_params.get('baz', None) == 1
        assert model.linear.sparse_params.get('foo', None) == 3
        assert model.linear.sparse_params.get('bar', None) == 2
        assert model.linear.sparse_params.get('baz', None) is None

    def test_mask_squash_with_params2(self):
<<<<<<< HEAD
        model = Model()
        sparsifier = ImplementedSparsifier(foo=3, bar=2, baz=1)
        sparsifier.prepare(model, [{'tensor_fqn': 'linear.weight'}, {'tensor_fqn': 'seq.0.weight'}])
        sparsifier.squash_mask(params_to_keep=('foo', 'bar'))
=======
        model = SimpleLinear()
        pruner = ImplementedPruner(foo=3, bar=2, baz=1)
        pruner.prepare(model, [{'tensor_fqn': 'linear1.weight'}, {'tensor_fqn': 'seq.0.weight'}])
        pruner.squash_mask(params_to_keep=('foo', 'bar'))
>>>>>>> 28621208
        assert not is_parametrized(model.seq[0], 'weight')
        assert not is_parametrized(model.linear, 'weight')
        assert hasattr(model.seq[0], 'sparse_params')
        assert hasattr(model.linear, 'sparse_params')
        assert model.seq[0].sparse_params.get('foo', None) == 3
        assert model.seq[0].sparse_params.get('bar', None) == 2
        assert model.seq[0].sparse_params.get('baz', None) is None
        assert model.linear.sparse_params.get('foo', None) == 3
        assert model.linear.sparse_params.get('bar', None) == 2
        assert model.linear.sparse_params.get('baz', None) is None

    def test_mask_squash_with_params3(self):
<<<<<<< HEAD
        model = Model()
        sparsifier = ImplementedSparsifier(foo=3, bar=2, baz=1)
        sparsifier.prepare(model, [{'tensor_fqn': 'linear.weight'}, {'tensor_fqn': 'seq.0.weight'}])
        sparsifier.squash_mask(
=======
        model = SimpleLinear()
        pruner = ImplementedPruner(foo=3, bar=2, baz=1)
        pruner.prepare(model, [{'tensor_fqn': 'linear1.weight'}, {'tensor_fqn': 'seq.0.weight'}])
        pruner.squash_mask(
>>>>>>> 28621208
            params_to_keep=('foo', 'bar'),
            params_to_keep_per_layer={'seq.0': ('baz',)})
        assert not is_parametrized(model.seq[0], 'weight')
        assert not is_parametrized(model.linear, 'weight')
        assert hasattr(model.seq[0], 'sparse_params')
        assert hasattr(model.linear, 'sparse_params')
        assert model.seq[0].sparse_params.get('foo', None) == 3
        assert model.seq[0].sparse_params.get('bar', None) == 2
        assert model.seq[0].sparse_params.get('baz', None) == 1
        assert model.linear.sparse_params.get('foo', None) == 3
        assert model.linear.sparse_params.get('bar', None) == 2
        assert model.linear.sparse_params.get('baz', None) is None


class TestWeightNormPruner(TestCase):
    def test_constructor(self):
<<<<<<< HEAD
        model = Model()
        sparsifier = WeightNormSparsifier()
        sparsifier.prepare(model, config=None)
        for g in sparsifier.groups:
=======
        model = SimpleLinear()
        pruner = WeightNormPruner()
        pruner.prepare(model, config=None)
        for g in pruner.groups:
>>>>>>> 28621208
            assert isinstance(g['module'], nn.Linear)
            # The groups are unordered
            assert g['module_fqn'] in ('seq.0', 'linear', 'head')

    def test_step(self):
<<<<<<< HEAD
        model = Model()
        sparsifier = WeightNormSparsifier(sparsity_level=0.5)
        sparsifier.prepare(model, config=[{'tensor_fqn': 'linear.weight'}])
        for g in sparsifier.groups:
            # Before step
            module = g['module']
            assert (1.0 - module.parametrizations['weight'][0].mask.mean()) == 0  # checking sparsity level is 0
        sparsifier.enable_mask_update = True
        sparsifier.step()
        self.assertAlmostEqual(model.linear.parametrizations['weight'][0].mask.mean().item(), 0.5, places=2)
        for g in sparsifier.groups:
=======
        model = SimpleLinear()
        pruner = WeightNormPruner(sparsity_level=0.5)
        pruner.prepare(model, config=[{'tensor_fqn': 'linear1.weight'}])
        for g in pruner.groups:
            # Before step
            module = g['module']
            assert (1.0 - module.parametrizations['weight'][0].mask.mean()) == 0  # checking sparsity level is 0
        pruner.enable_mask_update = True
        pruner.step()
        self.assertAlmostEqual(model.linear1.parametrizations['weight'][0].mask.mean().item(), 0.5, places=2)
        for g in pruner.groups:
>>>>>>> 28621208
            # After step
            module = g['module']
            assert (1.0 - module.parametrizations['weight'][0].mask.mean()) > 0  # checking sparsity level has increased
        # Test if the mask collapses to all zeros if the weights are randomized
        iters_before_collapse = 1000
        for _ in range(iters_before_collapse):
<<<<<<< HEAD
            model.linear.weight.data = torch.randn(model.linear.weight.shape)
            sparsifier.step()
        for g in sparsifier.groups:
=======
            model.linear1.weight.data = torch.randn(model.linear1.weight.shape)
            pruner.step()
        for g in pruner.groups:
>>>>>>> 28621208
            # After step
            module = g['module']
            assert (1.0 - module.parametrizations['weight'][0].mask.mean()) > 0  # checking sparsity level did not collapse

    def test_step_2_of_4(self):
<<<<<<< HEAD
        model = Model()
        sparsifier = WeightNormSparsifier(sparsity_level=1.0,
                                          sparse_block_shape=(1, 4),
                                          zeros_per_block=2)
        sparsifier.prepare(model, config=[{'tensor_fqn': 'linear.weight'}])
        sparsifier.step()
=======
        model = SimpleLinear()
        pruner = WeightNormPruner(sparsity_level=1.0,
                                  sparse_block_shape=(1, 4),
                                  zeros_per_block=2)
        pruner.prepare(model, config=[{'tensor_fqn': 'linear1.weight'}])
        pruner.step()
>>>>>>> 28621208
        # make sure the sparsity level is approximately 50%
        mask = model.linear.parametrizations['weight'][0].mask.to(torch.float)  # mean works on float only
        self.assertAlmostEqual(mask.mean().item(), 0.5, places=2)
        # Make sure each block has exactly 50% zeros
        module = pruner.groups[0]['module']
        mask = module.parametrizations['weight'][0].mask
        for row in mask:
            for idx in range(0, len(row), 4):
                block = row[idx:idx + 4]
                block, _ = block.sort()
                assert (block[:2] == 0).all()
                assert (block[2:] != 0).all()

    def test_prepare(self):
<<<<<<< HEAD
        model = Model()
        sparsifier = WeightNormSparsifier()
        sparsifier.prepare(model, config=None)
        for g in sparsifier.groups:
=======
        model = SimpleLinear()
        pruner = WeightNormPruner()
        pruner.prepare(model, config=None)
        for g in pruner.groups:
>>>>>>> 28621208
            module = g['module']
            # Check mask exists
            assert hasattr(module.parametrizations['weight'][0], 'mask')
            # Check parametrization exists and is correct
            assert is_parametrized(module, 'weight')
            assert type(module.parametrizations.weight[0]) == FakeSparsity

    def test_mask_squash(self):
<<<<<<< HEAD
        model = Model()
        sparsifier = WeightNormSparsifier()
        sparsifier.prepare(model, config=None)
        sparsifier.squash_mask()
        for g in sparsifier.groups:
=======
        model = SimpleLinear()
        pruner = WeightNormPruner()
        pruner.prepare(model, config=None)
        pruner.squash_mask()
        for g in pruner.groups:
>>>>>>> 28621208
            module = g['module']
            assert not is_parametrized(module, 'weight')
            assert not hasattr(module, 'mask')

    def test_sparsity_levels(self):
        sparsity_levels = [-1.0, 0.0, 0.5, 1.0, 2.0]
        sparse_block_shapes = [(1, 1), (1, 4), (2, 2), (4, 1)]
        zeros_per_blocks = [0, 1, 2, 3, 4]

        testcases = itertools.tee(itertools.product(sparsity_levels,
                                                    sparse_block_shapes,
                                                    zeros_per_blocks))
        # Create a config and model with all the testcases
        model = nn.Sequential()
        pruner = WeightNormPruner()

        sparsity_per_layer_config = []
        p = re.compile(r'[-\.\s]')
        for sl, sbs, zpb in testcases[0]:
            # Make sure the number of zeros is not > values in a block
            if zpb > sbs[0] * sbs[1]:
                continue
            layer_name = f'{sl}_{sbs}_{zpb}'
            layer_name = p.sub('_', layer_name)

            layer = nn.Linear(12, 12, bias=False)
            layer.weight = nn.Parameter(torch.ones(12, 12))
            model.add_module(layer_name, layer)
            config = {
                'tensor_fqn': layer_name + ".weight",
                'sparsity_level': sl,
                'sparse_block_shape': sbs,
                'zeros_per_block': zpb
            }
            sparsity_per_layer_config.append(config)

        pruner.prepare(model, sparsity_per_layer_config)
        pruner.step()
        pruner.squash_mask()
        model.eval()

        for sl, sbs, zpb in testcases[1]:
            if zpb > sbs[0] * sbs[1]:
                continue
            layer_name = f'{sl}_{sbs}_{zpb}'
            layer_name = p.sub('_', layer_name)
            layer = getattr(model, layer_name)

            # Level of sparsity is achieved
            sparse_mask = (layer.weight == 0).float()
            if zpb == 0:
                assert sparse_mask.mean() == 0
            else:
                # Ratio of individual zeros in the tensor
                true_sl = min(max(sl, 0.0), 1.0)
                true_sl = true_sl * zpb / sbs[0] / sbs[1]
                assert sparse_mask.mean() == true_sl


class TestNearlyDiagonalPruner(TestCase):
    def test_constructor(self):
<<<<<<< HEAD
        model = Model()
        sparsifier = NearlyDiagonalSparsifier(nearliness=1)
        sparsifier.prepare(model, config=None)
        for g in sparsifier.groups:
=======
        model = SimpleLinear()
        pruner = NearlyDiagonalPruner(nearliness=1)
        pruner.prepare(model, config=None)
        for g in pruner.groups:
>>>>>>> 28621208
            assert isinstance(g['module'], nn.Linear)
            # The groups are unordered
            assert g['module_fqn'] in ('seq.0', 'linear', 'head')

    def test_step(self):
<<<<<<< HEAD
        model = Model()
        sparsifier = NearlyDiagonalSparsifier(nearliness=1)
        sparsifier.prepare(model, config=[{'tensor_fqn': 'linear.weight'}])
=======
        model = SimpleLinear()
        pruner = NearlyDiagonalPruner(nearliness=1)
        pruner.prepare(model, config=[{'tensor_fqn': 'linear1.weight'}])
>>>>>>> 28621208

        for g in pruner.groups:
            # Before step
            module = g['module']
            assert (1.0 - module.parametrizations['weight'][0].mask.mean()) == 0  # checking sparsity level is 0

        pruner.enable_mask_update = True
        pruner.step()
        mask = module.parametrizations['weight'][0].mask
        height, width = mask.shape
        assert torch.all(mask == torch.eye(height, width))

        for g in pruner.groups:
            # After step
            module = g['module']
            assert (1.0 - module.parametrizations['weight'][0].mask.mean()) > 0  # checking sparsity level has increased

        # Test if the mask collapses to all zeros if the weights are randomized
        iters_before_collapse = 1000
        for _ in range(iters_before_collapse):
<<<<<<< HEAD
            model.linear.weight.data = torch.randn(model.linear.weight.shape)
            sparsifier.step()
        for g in sparsifier.groups:
=======
            model.linear1.weight.data = torch.randn(model.linear1.weight.shape)
            pruner.step()
        for g in pruner.groups:
>>>>>>> 28621208
            # After step
            module = g['module']
            assert (1.0 - module.parametrizations['weight'][0].mask.mean()) > 0  # checking sparsity level did not collapse

    def test_prepare(self):
<<<<<<< HEAD
        model = Model()
        sparsifier = NearlyDiagonalSparsifier(nearliness=1)
        sparsifier.prepare(model, config=None)
        for g in sparsifier.groups:
=======
        model = SimpleLinear()
        pruner = NearlyDiagonalPruner(nearliness=1)
        pruner.prepare(model, config=None)
        for g in pruner.groups:
>>>>>>> 28621208
            module = g['module']
            # Check mask exists
            assert hasattr(module.parametrizations['weight'][0], 'mask')
            # Check parametrization exists and is correct
            assert is_parametrized(module, 'weight')
            assert type(module.parametrizations.weight[0]) == FakeSparsity

    def test_mask_squash(self):
<<<<<<< HEAD
        model = Model()
        sparsifier = NearlyDiagonalSparsifier(nearliness=1)
        sparsifier.prepare(model, config=None)
        sparsifier.step()
        sparsifier.squash_mask()
        for g in sparsifier.groups:
=======
        model = SimpleLinear()
        pruner = NearlyDiagonalPruner(nearliness=1)
        pruner.prepare(model, config=None)
        pruner.step()
        pruner.squash_mask()
        for g in pruner.groups:
>>>>>>> 28621208
            module = g['module']
            assert not is_parametrized(module, 'weight')
            assert not hasattr(module, 'mask')
            weights = module.weight
            height, width = weights.shape
            assert torch.all(weights == torch.eye(height, width) * weights)  # only diagonal to be present

    def test_sparsity_levels(self):
        nearliness_levels = list(range(-1, 100))
        model = nn.Sequential()

        p = re.compile(r'[-\.\s]')
        for nearliness in nearliness_levels:
            pruner = NearlyDiagonalPruner(nearliness=1)
            layer_name = f'{nearliness}'
            layer_name = p.sub('_', layer_name)

            layer = nn.Linear(32, 32, bias=False)
            layer.weight = nn.Parameter(torch.ones(32, 32))
            width, height = layer.weight.shape
            model.add_module(layer_name, layer)
            config = {
                'tensor_fqn': layer_name + ".weight",
                'nearliness': nearliness
            }

            pruner.prepare(model, [config])
            # should raise a ValueError when nearliness arg is illegal
            if (nearliness > 0 and nearliness % 2 == 0) or (nearliness // 2 >= min(width, height)):
                with self.assertRaises(ValueError):
                    pruner.step()
            else:
                pruner.step()
                pruner.squash_mask()
                model.eval()

                layer = getattr(model, layer_name)
                # verify that mask created corresponds to the nearliness
                self._verify_nearliness(layer.weight, nearliness)

    # helper function to verify nearliness of a mask
    def _verify_nearliness(self, mask: torch.Tensor, nearliness: int):
        if nearliness <= 0:
            assert torch.all(mask == torch.zeros(mask.shape[0], mask.shape[1]))
        else:
            height, width = mask.shape
            dist_to_diagonal = nearliness // 2
            for row in range(0, height):
                for col in range(0, width):
                    if abs(row - col) <= dist_to_diagonal:
                        assert mask[row, col] == 1
                    else:
                        assert mask[row, col] == 0<|MERGE_RESOLUTION|>--- conflicted
+++ resolved
@@ -11,39 +11,9 @@
 from torch.nn.utils.parametrize import is_parametrized
 
 from torch.testing._internal.common_utils import TestCase
-<<<<<<< HEAD
-=======
 from torch.testing._internal.common_pruning import SimpleLinear, MockSparseLinear, ImplementedPruner
->>>>>>> 28621208
 
 logging.basicConfig(format='%(asctime)s - %(name)s - %(levelname)s - %(message)s', level=logging.INFO)
-
-class Model(nn.Module):
-    def __init__(self):
-        super().__init__()
-        self.seq = nn.Sequential(
-            nn.Linear(37, 39)
-        )
-        self.linear = nn.Linear(39, 33)
-        self.head = nn.Linear(33, 13)
-
-    def forward(self, x):
-        x = self.seq(x)
-        x = torch.relu(x)
-        x = self.linear(x)
-        x = torch.relu(x)
-        x = self.head(x)
-        return x
-
-
-class ImplementedSparsifier(BaseSparsifier):
-    def __init__(self, **kwargs):
-        super().__init__(defaults=kwargs)
-
-    def update_mask(self, module, **kwargs):
-        module.parametrizations.weight[0].mask[0] = 0
-        linear_state = self.state['linear.weight']
-        linear_state['step_count'] = linear_state.get('step_count', 0) + 1
 
 
 class TestBasePruner(TestCase):
@@ -51,29 +21,6 @@
         # Cannot instantiate the abstract base
         self.assertRaises(TypeError, BasePruner)
         # Can instantiate the model with no configs
-<<<<<<< HEAD
-        model = Model()
-        sparsifier = ImplementedSparsifier(test=3)
-        sparsifier.prepare(model, config=None)
-        assert len(sparsifier.groups) == 3
-        sparsifier.step()
-        # Can instantiate the model with configs
-        sparsifier = ImplementedSparsifier(test=3)
-        sparsifier.prepare(model, [{'tensor_fqn': 'linear.weight'}])
-        assert len(sparsifier.groups) == 1
-        assert sparsifier.groups[0]['tensor_fqn'] == 'linear.weight'
-        assert 'test' in sparsifier.groups[0]
-        assert sparsifier.groups[0]['test'] == 3
-
-    def test_prepare_config(self):
-        model = Model()
-        sparsifier = ImplementedSparsifier(test=3)
-        # Make sure there are no parametrizations before `prepare`
-        assert not hasattr(model.seq[0], 'parametrizations')
-        assert not hasattr(model.linear, 'parametrizations')
-        assert not hasattr(model.head, 'parametrizations')
-        sparsifier.prepare(model, config=[
-=======
         model = SimpleLinear()
         pruner = ImplementedPruner(test=3)
         pruner.prepare(model, config=None)
@@ -95,44 +42,23 @@
         assert not hasattr(model.linear1, 'parametrizations')
         assert not hasattr(model.linear2, 'parametrizations')
         pruner.prepare(model, config=[
->>>>>>> 28621208
             {'tensor_fqn': 'seq.0.weight', 'test': 42},
-            # No 'linear' to make sure it will be skipped in the sparsification
-            {'tensor_fqn': 'head.weight'}
+            # No 'linear1' to make sure it will be skipped in the sparsification
+            {'tensor_fqn': 'linear2.weight'}
         ])
         assert len(pruner.groups) == 2
         # Check if default argument is not assigned if explicit
         assert pruner.groups[0]['tensor_fqn'] == 'seq.0.weight'
         assert pruner.groups[0]['test'] == 42
         # Check if FQN and module are pointing to the same location
-<<<<<<< HEAD
-        assert sparsifier.groups[1]['tensor_fqn'] == 'head.weight'
-        assert sparsifier.groups[1]['module'] == model.head
-=======
         assert pruner.groups[1]['tensor_fqn'] == 'linear2.weight'
         assert pruner.groups[1]['module'] == model.linear2
->>>>>>> 28621208
         # Check if parameterizations are attached
         assert hasattr(model.seq[0], 'parametrizations')
-        assert not hasattr(model.linear, 'parametrizations')
-        assert hasattr(model.head, 'parametrizations')
+        assert not hasattr(model.linear1, 'parametrizations')
+        assert hasattr(model.linear2, 'parametrizations')
 
     def test_step(self):
-<<<<<<< HEAD
-        model = Model()
-        sparsifier = ImplementedSparsifier(test=3)
-        sparsifier.enable_mask_update = True
-        sparsifier.prepare(model, [{'tensor_fqn': 'linear.weight'}])
-        sparsifier.step()
-        assert torch.all(model.linear.parametrizations.weight[0].mask[0] == 0)
-
-    def test_state_dict(self):
-        step_count = 3
-        model0 = Model()
-        sparsifier0 = ImplementedSparsifier(test=3)
-        sparsifier0.prepare(model0, [{'tensor_fqn': 'linear.weight'}])
-        mask = model0.linear.parametrizations['weight'][0].mask
-=======
         model = SimpleLinear()
         pruner = ImplementedPruner(test=3)
         pruner.enable_mask_update = True
@@ -146,7 +72,6 @@
         pruner0 = ImplementedPruner(test=3)
         pruner0.prepare(model0, [{'tensor_fqn': 'linear1.weight'}])
         mask = model0.linear1.parametrizations['weight'][0].mask
->>>>>>> 28621208
         mask.data = torch.arange(mask.shape[0] * mask.shape[1]).reshape(mask.shape)
         for step in range(step_count):
             pruner0.step()
@@ -154,40 +79,26 @@
 
         # Check the expected keys in the state_dict
         assert 'state' in state_dict
-        assert 'step_count' in state_dict['state']['linear.weight']
-        assert state_dict['state']['linear.weight']['step_count'] == 3
+        assert 'step_count' in state_dict['state']['linear1.weight']
+        assert state_dict['state']['linear1.weight']['step_count'] == 3
         assert 'groups' in state_dict
         assert 'test' in state_dict['groups'][0]
         assert 'tensor_fqn' in state_dict['groups'][0]
-        assert state_dict['groups'][0]['tensor_fqn'] == 'linear.weight'
+        assert state_dict['groups'][0]['tensor_fqn'] == 'linear1.weight'
 
         # Check loading static_dict creates an equivalent model
-<<<<<<< HEAD
-        model1 = Model()
-        sparsifier1 = ImplementedSparsifier()
-        sparsifier1.prepare(model1, None)
-=======
         model1 = SimpleLinear()
         pruner1 = ImplementedPruner()
         pruner1.prepare(model1, None)
->>>>>>> 28621208
 
         assert pruner0.state != pruner1.state
 
         # Make sure the masks are different in the beginning
-<<<<<<< HEAD
-        for mg in sparsifier0.groups:
-            if mg['tensor_fqn'] == 'linear.weight':
-                mask0 = mg['module'].parametrizations.weight[0].mask
-        for mg in sparsifier1.groups:
-            if mg['tensor_fqn'] == 'linear.weight':
-=======
         for mg in pruner0.groups:
             if mg['tensor_fqn'] == 'linear1.weight':
                 mask0 = mg['module'].parametrizations.weight[0].mask
         for mg in pruner1.groups:
             if mg['tensor_fqn'] == 'linear1.weight':
->>>>>>> 28621208
                 mask1 = mg['module'].parametrizations.weight[0].mask
         self.assertNotEqual(mask0, mask1)
 
@@ -213,14 +124,6 @@
                 else:
                     assert mg0[key] == mg1[key]
 
-<<<<<<< HEAD
-    def test_mask_squash(self):
-        model = Model()
-        sparsifier = ImplementedSparsifier(test=3)
-        sparsifier.prepare(model, [{'tensor_fqn': 'linear.weight'}])
-        assert hasattr(model.linear.parametrizations.weight[0], 'mask')
-        assert is_parametrized(model.linear, 'weight')
-=======
     def test_convert(self):
         model = SimpleLinear()
         pruner = ImplementedPruner(test=3)
@@ -239,120 +142,78 @@
         pruner.prepare(model, [{'tensor_fqn': 'linear1.weight'}])
         assert hasattr(model.linear1.parametrizations.weight[0], 'mask')
         assert is_parametrized(model.linear1, 'weight')
->>>>>>> 28621208
         assert not is_parametrized(model.seq[0], 'weight')
 
         pruner.squash_mask()
         assert not is_parametrized(model.seq[0], 'weight')
-        assert not is_parametrized(model.linear, 'weight')
+        assert not is_parametrized(model.linear1, 'weight')
 
     def test_mask_squash_with_params1(self):
-<<<<<<< HEAD
-        model = Model()
-        sparsifier = ImplementedSparsifier(foo=3, bar=2, baz=1)
-        sparsifier.prepare(model, [{'tensor_fqn': 'linear.weight'}, {'tensor_fqn': 'seq.0.weight'}])
-        sparsifier.squash_mask(
-=======
         model = SimpleLinear()
         pruner = ImplementedPruner(foo=3, bar=2, baz=1)
         pruner.prepare(model, [{'tensor_fqn': 'linear1.weight'}, {'tensor_fqn': 'seq.0.weight'}])
         pruner.squash_mask(
->>>>>>> 28621208
             params_to_keep_per_layer={
-                'linear': ('foo', 'bar'),
+                'linear1': ('foo', 'bar'),
                 'seq.0': ('baz',)
             })
         assert not is_parametrized(model.seq[0], 'weight')
-        assert not is_parametrized(model.linear, 'weight')
+        assert not is_parametrized(model.linear1, 'weight')
         assert hasattr(model.seq[0], 'sparse_params')
-        assert hasattr(model.linear, 'sparse_params')
+        assert hasattr(model.linear1, 'sparse_params')
         assert model.seq[0].sparse_params.get('foo', None) is None
         assert model.seq[0].sparse_params.get('bar', None) is None
         assert model.seq[0].sparse_params.get('baz', None) == 1
-        assert model.linear.sparse_params.get('foo', None) == 3
-        assert model.linear.sparse_params.get('bar', None) == 2
-        assert model.linear.sparse_params.get('baz', None) is None
+        assert model.linear1.sparse_params.get('foo', None) == 3
+        assert model.linear1.sparse_params.get('bar', None) == 2
+        assert model.linear1.sparse_params.get('baz', None) is None
 
     def test_mask_squash_with_params2(self):
-<<<<<<< HEAD
-        model = Model()
-        sparsifier = ImplementedSparsifier(foo=3, bar=2, baz=1)
-        sparsifier.prepare(model, [{'tensor_fqn': 'linear.weight'}, {'tensor_fqn': 'seq.0.weight'}])
-        sparsifier.squash_mask(params_to_keep=('foo', 'bar'))
-=======
         model = SimpleLinear()
         pruner = ImplementedPruner(foo=3, bar=2, baz=1)
         pruner.prepare(model, [{'tensor_fqn': 'linear1.weight'}, {'tensor_fqn': 'seq.0.weight'}])
         pruner.squash_mask(params_to_keep=('foo', 'bar'))
->>>>>>> 28621208
         assert not is_parametrized(model.seq[0], 'weight')
-        assert not is_parametrized(model.linear, 'weight')
+        assert not is_parametrized(model.linear1, 'weight')
         assert hasattr(model.seq[0], 'sparse_params')
-        assert hasattr(model.linear, 'sparse_params')
+        assert hasattr(model.linear1, 'sparse_params')
         assert model.seq[0].sparse_params.get('foo', None) == 3
         assert model.seq[0].sparse_params.get('bar', None) == 2
         assert model.seq[0].sparse_params.get('baz', None) is None
-        assert model.linear.sparse_params.get('foo', None) == 3
-        assert model.linear.sparse_params.get('bar', None) == 2
-        assert model.linear.sparse_params.get('baz', None) is None
+        assert model.linear1.sparse_params.get('foo', None) == 3
+        assert model.linear1.sparse_params.get('bar', None) == 2
+        assert model.linear1.sparse_params.get('baz', None) is None
 
     def test_mask_squash_with_params3(self):
-<<<<<<< HEAD
-        model = Model()
-        sparsifier = ImplementedSparsifier(foo=3, bar=2, baz=1)
-        sparsifier.prepare(model, [{'tensor_fqn': 'linear.weight'}, {'tensor_fqn': 'seq.0.weight'}])
-        sparsifier.squash_mask(
-=======
         model = SimpleLinear()
         pruner = ImplementedPruner(foo=3, bar=2, baz=1)
         pruner.prepare(model, [{'tensor_fqn': 'linear1.weight'}, {'tensor_fqn': 'seq.0.weight'}])
         pruner.squash_mask(
->>>>>>> 28621208
             params_to_keep=('foo', 'bar'),
             params_to_keep_per_layer={'seq.0': ('baz',)})
         assert not is_parametrized(model.seq[0], 'weight')
-        assert not is_parametrized(model.linear, 'weight')
+        assert not is_parametrized(model.linear1, 'weight')
         assert hasattr(model.seq[0], 'sparse_params')
-        assert hasattr(model.linear, 'sparse_params')
+        assert hasattr(model.linear1, 'sparse_params')
         assert model.seq[0].sparse_params.get('foo', None) == 3
         assert model.seq[0].sparse_params.get('bar', None) == 2
         assert model.seq[0].sparse_params.get('baz', None) == 1
-        assert model.linear.sparse_params.get('foo', None) == 3
-        assert model.linear.sparse_params.get('bar', None) == 2
-        assert model.linear.sparse_params.get('baz', None) is None
+        assert model.linear1.sparse_params.get('foo', None) == 3
+        assert model.linear1.sparse_params.get('bar', None) == 2
+        assert model.linear1.sparse_params.get('baz', None) is None
 
 
 class TestWeightNormPruner(TestCase):
     def test_constructor(self):
-<<<<<<< HEAD
-        model = Model()
-        sparsifier = WeightNormSparsifier()
-        sparsifier.prepare(model, config=None)
-        for g in sparsifier.groups:
-=======
         model = SimpleLinear()
         pruner = WeightNormPruner()
         pruner.prepare(model, config=None)
         for g in pruner.groups:
->>>>>>> 28621208
             assert isinstance(g['module'], nn.Linear)
             # The groups are unordered
-            assert g['module_fqn'] in ('seq.0', 'linear', 'head')
+            assert g['module_fqn'] in ('seq.0', 'seq.1', 'seq.2', 'linear1', 'linear2')
 
     def test_step(self):
-<<<<<<< HEAD
-        model = Model()
-        sparsifier = WeightNormSparsifier(sparsity_level=0.5)
-        sparsifier.prepare(model, config=[{'tensor_fqn': 'linear.weight'}])
-        for g in sparsifier.groups:
-            # Before step
-            module = g['module']
-            assert (1.0 - module.parametrizations['weight'][0].mask.mean()) == 0  # checking sparsity level is 0
-        sparsifier.enable_mask_update = True
-        sparsifier.step()
-        self.assertAlmostEqual(model.linear.parametrizations['weight'][0].mask.mean().item(), 0.5, places=2)
-        for g in sparsifier.groups:
-=======
         model = SimpleLinear()
         pruner = WeightNormPruner(sparsity_level=0.5)
         pruner.prepare(model, config=[{'tensor_fqn': 'linear1.weight'}])
@@ -364,44 +225,28 @@
         pruner.step()
         self.assertAlmostEqual(model.linear1.parametrizations['weight'][0].mask.mean().item(), 0.5, places=2)
         for g in pruner.groups:
->>>>>>> 28621208
             # After step
             module = g['module']
             assert (1.0 - module.parametrizations['weight'][0].mask.mean()) > 0  # checking sparsity level has increased
         # Test if the mask collapses to all zeros if the weights are randomized
         iters_before_collapse = 1000
         for _ in range(iters_before_collapse):
-<<<<<<< HEAD
-            model.linear.weight.data = torch.randn(model.linear.weight.shape)
-            sparsifier.step()
-        for g in sparsifier.groups:
-=======
             model.linear1.weight.data = torch.randn(model.linear1.weight.shape)
             pruner.step()
         for g in pruner.groups:
->>>>>>> 28621208
             # After step
             module = g['module']
             assert (1.0 - module.parametrizations['weight'][0].mask.mean()) > 0  # checking sparsity level did not collapse
 
     def test_step_2_of_4(self):
-<<<<<<< HEAD
-        model = Model()
-        sparsifier = WeightNormSparsifier(sparsity_level=1.0,
-                                          sparse_block_shape=(1, 4),
-                                          zeros_per_block=2)
-        sparsifier.prepare(model, config=[{'tensor_fqn': 'linear.weight'}])
-        sparsifier.step()
-=======
         model = SimpleLinear()
         pruner = WeightNormPruner(sparsity_level=1.0,
                                   sparse_block_shape=(1, 4),
                                   zeros_per_block=2)
         pruner.prepare(model, config=[{'tensor_fqn': 'linear1.weight'}])
         pruner.step()
->>>>>>> 28621208
         # make sure the sparsity level is approximately 50%
-        mask = model.linear.parametrizations['weight'][0].mask.to(torch.float)  # mean works on float only
+        mask = model.linear1.parametrizations['weight'][0].mask.to(torch.float)  # mean works on float only
         self.assertAlmostEqual(mask.mean().item(), 0.5, places=2)
         # Make sure each block has exactly 50% zeros
         module = pruner.groups[0]['module']
@@ -414,17 +259,10 @@
                 assert (block[2:] != 0).all()
 
     def test_prepare(self):
-<<<<<<< HEAD
-        model = Model()
-        sparsifier = WeightNormSparsifier()
-        sparsifier.prepare(model, config=None)
-        for g in sparsifier.groups:
-=======
         model = SimpleLinear()
         pruner = WeightNormPruner()
         pruner.prepare(model, config=None)
         for g in pruner.groups:
->>>>>>> 28621208
             module = g['module']
             # Check mask exists
             assert hasattr(module.parametrizations['weight'][0], 'mask')
@@ -433,19 +271,11 @@
             assert type(module.parametrizations.weight[0]) == FakeSparsity
 
     def test_mask_squash(self):
-<<<<<<< HEAD
-        model = Model()
-        sparsifier = WeightNormSparsifier()
-        sparsifier.prepare(model, config=None)
-        sparsifier.squash_mask()
-        for g in sparsifier.groups:
-=======
         model = SimpleLinear()
         pruner = WeightNormPruner()
         pruner.prepare(model, config=None)
         pruner.squash_mask()
         for g in pruner.groups:
->>>>>>> 28621208
             module = g['module']
             assert not is_parametrized(module, 'weight')
             assert not hasattr(module, 'mask')
@@ -507,31 +337,18 @@
 
 class TestNearlyDiagonalPruner(TestCase):
     def test_constructor(self):
-<<<<<<< HEAD
-        model = Model()
-        sparsifier = NearlyDiagonalSparsifier(nearliness=1)
-        sparsifier.prepare(model, config=None)
-        for g in sparsifier.groups:
-=======
         model = SimpleLinear()
         pruner = NearlyDiagonalPruner(nearliness=1)
         pruner.prepare(model, config=None)
         for g in pruner.groups:
->>>>>>> 28621208
             assert isinstance(g['module'], nn.Linear)
             # The groups are unordered
-            assert g['module_fqn'] in ('seq.0', 'linear', 'head')
+            assert g['module_fqn'] in ('seq.0', 'seq.1', 'seq.2', 'linear1', 'linear2')
 
     def test_step(self):
-<<<<<<< HEAD
-        model = Model()
-        sparsifier = NearlyDiagonalSparsifier(nearliness=1)
-        sparsifier.prepare(model, config=[{'tensor_fqn': 'linear.weight'}])
-=======
         model = SimpleLinear()
         pruner = NearlyDiagonalPruner(nearliness=1)
         pruner.prepare(model, config=[{'tensor_fqn': 'linear1.weight'}])
->>>>>>> 28621208
 
         for g in pruner.groups:
             # Before step
@@ -552,31 +369,18 @@
         # Test if the mask collapses to all zeros if the weights are randomized
         iters_before_collapse = 1000
         for _ in range(iters_before_collapse):
-<<<<<<< HEAD
-            model.linear.weight.data = torch.randn(model.linear.weight.shape)
-            sparsifier.step()
-        for g in sparsifier.groups:
-=======
             model.linear1.weight.data = torch.randn(model.linear1.weight.shape)
             pruner.step()
         for g in pruner.groups:
->>>>>>> 28621208
             # After step
             module = g['module']
             assert (1.0 - module.parametrizations['weight'][0].mask.mean()) > 0  # checking sparsity level did not collapse
 
     def test_prepare(self):
-<<<<<<< HEAD
-        model = Model()
-        sparsifier = NearlyDiagonalSparsifier(nearliness=1)
-        sparsifier.prepare(model, config=None)
-        for g in sparsifier.groups:
-=======
         model = SimpleLinear()
         pruner = NearlyDiagonalPruner(nearliness=1)
         pruner.prepare(model, config=None)
         for g in pruner.groups:
->>>>>>> 28621208
             module = g['module']
             # Check mask exists
             assert hasattr(module.parametrizations['weight'][0], 'mask')
@@ -585,27 +389,19 @@
             assert type(module.parametrizations.weight[0]) == FakeSparsity
 
     def test_mask_squash(self):
-<<<<<<< HEAD
-        model = Model()
-        sparsifier = NearlyDiagonalSparsifier(nearliness=1)
-        sparsifier.prepare(model, config=None)
-        sparsifier.step()
-        sparsifier.squash_mask()
-        for g in sparsifier.groups:
-=======
         model = SimpleLinear()
         pruner = NearlyDiagonalPruner(nearliness=1)
         pruner.prepare(model, config=None)
         pruner.step()
         pruner.squash_mask()
         for g in pruner.groups:
->>>>>>> 28621208
             module = g['module']
             assert not is_parametrized(module, 'weight')
             assert not hasattr(module, 'mask')
             weights = module.weight
             height, width = weights.shape
             assert torch.all(weights == torch.eye(height, width) * weights)  # only diagonal to be present
+
 
     def test_sparsity_levels(self):
         nearliness_levels = list(range(-1, 100))
