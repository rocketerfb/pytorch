# Owner(s): ["module: dynamo"]
from unittest.mock import patch

import torch

import torch._dynamo.test_case
import torch._dynamo.testing


class RecompileTests(torch._dynamo.test_case.TestCase):
    def test_automatic_dynamic_reduce_recompiles(self):
        # Test the counterfactual, lots of recompiles without this config
        def foo(x, y):
            return x * y

        def run_foo_6_times_and_count_recompiles(dynamic=None):
            cnt = torch._dynamo.testing.CompileCounter()

            x = torch.randn([2])
            y = torch.randn([2])
            opt = torch._dynamo.optimize(cnt, dynamic=dynamic)(foo)
            opt(x, y)
            x = torch.randn([3])
            y = torch.randn([3])
            opt(x, y)
            x = torch.randn([4])
            y = torch.randn([4])
            opt(x, y)
            opt(x, y)
            x = torch.randn([5])
            y = torch.randn([5])
            opt(x, y)
            opt(x, y)
            x = torch.randn([6])
            y = torch.randn([6])
            opt(x, y)

            return cnt

        @patch.object(torch._dynamo.config, "automatic_dynamic_shapes", False)
        @patch.object(torch._dynamo.config, "assume_static_by_default", True)
        def run_without_automatic():
            return run_foo_6_times_and_count_recompiles()

        @patch.object(torch._dynamo.config, "automatic_dynamic_shapes", True)
        @patch.object(torch._dynamo.config, "assume_static_by_default", True)
        def run_with_automatic():
            return run_foo_6_times_and_count_recompiles()

        without = run_without_automatic()
        self.assertEqual(without.frame_count, 5)
        self.assertEqual(without.op_count, 5)
        torch._dynamo.reset()
        without = run_foo_6_times_and_count_recompiles(dynamic=False)
        self.assertEqual(without.frame_count, 5)
        self.assertEqual(without.op_count, 5)
        torch._dynamo.reset()
        with_automatic = run_with_automatic()
        self.assertEqual(with_automatic.frame_count, 2)
        self.assertEqual(with_automatic.op_count, 2)
        torch._dynamo.reset()
        with_automatic = run_foo_6_times_and_count_recompiles(dynamic=None)
        self.assertEqual(with_automatic.frame_count, 2)
        self.assertEqual(with_automatic.op_count, 2)
        torch._dynamo.reset()
        with_dynamic = run_foo_6_times_and_count_recompiles(dynamic=True)
        self.assertEqual(with_dynamic.frame_count, 1)
        self.assertEqual(with_dynamic.op_count, 1)

    @patch.object(torch._dynamo.config, "assume_static_by_default", True)
    def test_recompiles_true_false_flop(self):
        # Test the counterfactual, lots of recompiles without this config
        def foo(x, y):
            if x:
                return y * 2
            else:
                return y * y

        def run_foo_6_times_and_count_recompiles():
            cnt = torch._dynamo.testing.CompileCounter()

            opt = torch._dynamo.optimize(cnt, nopython=True)(foo)

            x = True
            y = torch.randn([2])
            opt(x, y)
            x = False
            y = torch.randn([2])
            opt(x, y)
            x = True
            y = torch.randn([3])
            opt(x, y)
            x = True
            y = torch.randn([4])
            opt(x, y)
            x = True
            y = torch.randn([5])
            opt(x, y)

            return cnt

        @patch.object(torch._dynamo.config, "automatic_dynamic_shapes", False)
        @patch.object(torch._dynamo.config, "assume_static_by_default", True)
        def run_without_automatic():
            return run_foo_6_times_and_count_recompiles()

        @patch.object(torch._dynamo.config, "automatic_dynamic_shapes", True)
        @patch.object(torch._dynamo.config, "assume_static_by_default", True)
        def run_with_automatic():
            return run_foo_6_times_and_count_recompiles()

        without = run_without_automatic()
        self.assertEqual(without.frame_count, 5)
        self.assertEqual(without.op_count, 5)
        torch._dynamo.reset()
        with_automatic = run_with_automatic()
        self.assertEqual(with_automatic.frame_count, 3)
        self.assertEqual(with_automatic.op_count, 3)

    def test_automatic_dynamic_tensor_scalar_change(self):
        # Test the counterfactual, lots of recompiles without this config
        def foo(x, y):
            return x * y

        def run_foo_6_times_and_count_recompiles_swap_types():
            cnt = torch._dynamo.testing.CompileCounter()

            x = torch.randn([2])
            y = torch.randn([2])
            opt = torch._dynamo.optimize(cnt)(foo)
            opt(x, y)
            x = torch.randn([3])
            y = 3
            opt(x, y)
            x = torch.randn([4])
            y = torch.randn([4])
            opt(x, y)
            opt(x, y)
            x = torch.randn([5])
            y = 4
            opt(x, y)
            opt(x, y)
            x = torch.randn([6])
            y = torch.randn([6])
            opt(x, y)

            return cnt

        @patch.object(torch._dynamo.config, "automatic_dynamic_shapes", False)
        @patch.object(torch._dynamo.config, "assume_static_by_default", True)
        def run_without_automatic():
            return run_foo_6_times_and_count_recompiles_swap_types()

        @patch.object(torch._dynamo.config, "automatic_dynamic_shapes", True)
        @patch.object(torch._dynamo.config, "assume_static_by_default", True)
        def run_with_automatic():
            return run_foo_6_times_and_count_recompiles_swap_types()

        without = run_without_automatic()
        self.assertEqual(without.frame_count, 5)
        self.assertEqual(without.op_count, 5)
        torch._dynamo.reset()
        with_automatic = run_with_automatic()
        self.assertEqual(with_automatic.frame_count, 3)
        self.assertEqual(with_automatic.op_count, 3)

    def test_aliasing_guard_failures(self):
        def foo(a, b, c):
            a.add_(b)
            return c + 1

        cnt = torch._dynamo.testing.CompileCounter()
        compiled_foo = torch._dynamo.optimize(cnt, nopython=True)(foo)

        x = torch.randn([3])
        y = torch.randn([3])
        z = torch.randn([3])
        cmp_result = compiled_foo(
            x.clone().detach(), y.clone().detach(), z.clone().detach()
        )
        eager_result = foo(x.clone().detach(), y.clone().detach(), z.clone().detach())
        self.assertEqual(cmp_result, eager_result)
        self.assertEqual(cnt.frame_count, 1)

        cmp_result = compiled_foo(
            z.clone().detach(), y.clone().detach(), x.clone().detach()
        )
        eager_result = foo(z.clone().detach(), y.clone().detach(), x.clone().detach())
        self.assertEqual(cmp_result, eager_result)
        # No recompile, alias preserved
        self.assertEqual(cnt.frame_count, 1)

        x_clone = x.clone().detach()
        cmp_result = compiled_foo(x_clone, y.clone().detach(), x_clone)
        x_clone = x.clone().detach()
        eager_result = compiled_foo(x_clone, y.clone().detach(), x_clone)
        self.assertEqual(cmp_result, eager_result)
        # Recompile, alias changed
        self.assertEqual(cnt.frame_count, 2)

    def test_aliasing_guard_failures_with_globals(self):
        g1 = torch.randn([3])
        g2 = torch.randn([3])

        def foo(a):
            a.add_(g1)
            return g2 + 1

        cnt = torch._dynamo.testing.CompileCounter()
        compiled_foo = torch._dynamo.optimize(cnt, nopython=True)(foo)

        z = torch.randn([3])
        cmp_result = compiled_foo(z.clone().detach())
        eager_result = foo(z.clone().detach())
        self.assertEqual(cmp_result, eager_result)
        self.assertEqual(cnt.frame_count, 1)

        g1 = g1.clone().detach()
        cmp_result = compiled_foo(g1)
        g1 = g1.clone().detach()
        eager_result = compiled_foo(g1)
        self.assertEqual(cmp_result, eager_result)
        # Recompile, alias changed
        self.assertEqual(cnt.frame_count, 2)

<<<<<<< HEAD
    def test_dynamic_shape_parameter_recompile(self):
        # Test the matrix multiplication with Parameters.
        # Without the config assume_parameters_shapes_static_by_default, 
        # the torch.nn.Parameter shapes are assumed to be static which leads to recompilation
        
        w = torch.nn.Parameter(torch.randn(3, 2))
        
        def foo(x):
            return x @ w

        def run_foo_6_times_and_count_recompiles():
            cnt = torch._dynamo.testing.CompileCounter()

            opt = torch._dynamo.optimize(cnt, nopython=True)(foo)

            x = torch.nn.Parameter(torch.randn(1, 3))
            opt(x)
            x = torch.nn.Parameter(torch.randn(10, 3))
            opt(x)
            x = torch.nn.Parameter(torch.randn(11, 3))
            opt(x)
            x = torch.nn.Parameter(torch.randn(15, 3))
            opt(x)
            x = torch.nn.Parameter(torch.randn(15, 3))
            opt(x)

            return cnt

        @patch.object(torch._dynamo.config, "force_parameter_static_shapes", True)
        @patch.object(torch._dynamo.config, "automatic_dynamic_shapes", False)
        @patch.object(torch._dynamo.config, "assume_static_by_default", True)
        def run_static_comp_default_param():
            return run_foo_6_times_and_count_recompiles()

        @patch.object(torch._dynamo.config, "force_parameter_static_shapes", True)
        @patch.object(torch._dynamo.config, "automatic_dynamic_shapes", True)
        @patch.object(torch._dynamo.config, "assume_static_by_default", True)
        def run_dynamic_comp_default_param():
            return run_foo_6_times_and_count_recompiles()

        @patch.object(torch._dynamo.config, "force_parameter_static_shapes", False)
        @patch.object(torch._dynamo.config, "automatic_dynamic_shapes", False)
        @patch.object(torch._dynamo.config, "assume_static_by_default", True)
        def run_static_comp_dynamic_param():
            return run_foo_6_times_and_count_recompiles()

        @patch.object(torch._dynamo.config, "force_parameter_static_shapes", False)
        @patch.object(torch._dynamo.config, "automatic_dynamic_shapes", True)
        @patch.object(torch._dynamo.config, "assume_static_by_default", True)
        def run_dynamic_comp_dynamic_param():
            return run_foo_6_times_and_count_recompiles()

        torch._dynamo.reset()
        static_comp_default_param = run_static_comp_default_param()
        self.assertEqual(static_comp_default_param.frame_count, 4)
        self.assertEqual(static_comp_default_param.op_count, 4)

        torch._dynamo.reset()
        dynamic_comp_default_param = run_dynamic_comp_default_param()
        self.assertEqual(dynamic_comp_default_param.frame_count, 4)
        self.assertEqual(dynamic_comp_default_param.op_count, 4)

        torch._dynamo.reset()
        static_comp_dynamic_param = run_static_comp_dynamic_param()
        self.assertEqual(static_comp_dynamic_param.frame_count, 4)
        self.assertEqual(static_comp_dynamic_param.op_count, 4)

        torch._dynamo.reset()
        dynamic_comp_dynamic_param = run_dynamic_comp_dynamic_param()
        self.assertEqual(dynamic_comp_dynamic_param.frame_count, 2)
        self.assertEqual(dynamic_comp_dynamic_param.op_count, 2)
=======
>>>>>>> 416bf4e3

if __name__ == "__main__":
    from torch._dynamo.test_case import run_tests

    run_tests()<|MERGE_RESOLUTION|>--- conflicted
+++ resolved
@@ -223,7 +223,6 @@
         # Recompile, alias changed
         self.assertEqual(cnt.frame_count, 2)
 
-<<<<<<< HEAD
     def test_dynamic_shape_parameter_recompile(self):
         # Test the matrix multiplication with Parameters.
         # Without the config assume_parameters_shapes_static_by_default, 
@@ -295,10 +294,7 @@
         dynamic_comp_dynamic_param = run_dynamic_comp_dynamic_param()
         self.assertEqual(dynamic_comp_dynamic_param.frame_count, 2)
         self.assertEqual(dynamic_comp_dynamic_param.op_count, 2)
-=======
->>>>>>> 416bf4e3
 
 if __name__ == "__main__":
     from torch._dynamo.test_case import run_tests
-
     run_tests()