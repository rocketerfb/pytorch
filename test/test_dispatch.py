# Owner(s): ["module: dispatch"]

import torch._C as C
from torch.testing._internal.common_utils import TestCase, run_tests
from torch._python_dispatcher import PythonDispatcher

from collections import namedtuple
import itertools
import os
import re
import torch.utils.cpp_extension

# TODO: Expand the dispatcher API to be a generic API for interfacing with
# the dispatcher from Python!
#
# These are exhaustive tests for commutativity of dispatch behavior.  If you're
# looking for more usage-info style tests, check op_registration_test.cpp
#
# Things not tested here:
#   - Listeners
#   - Top level namespace registrations
#   - Fallback
#   - Exotic overloads of CppFunction/schema
#
# Things not directly tested here:
#   - Internal state of Dispatcher makes sense.  This is indirectly
#     tested by the invariant testing

Result = namedtuple('Result', 'state table provenance')

dispatch_keys_to_check = (
    'Undefined',
    'CPU',
    'CUDA',
    'XLA',
    'AutogradOther',
    'AutogradCPU',
    'AutogradCUDA',
    'AutogradXLA')

def extract_dispatch_table_with_keys(table, dispatch_keys):
    extracted = ''
    table_entries = table.split('\n')
    regex = re.compile(r"registered at .*FallbackKernel\.cpp.*(\[)")
    for k in dispatch_keys:
        for t in table_entries:
            if t.startswith(k):
                # mask out file:line info for in-tree backend fallback
                entry = regex.sub('registered in pytorch framework [', t)
                extracted += (entry + '\n')
    return extracted

class TestDispatch(TestCase):
    namespace_index = 0

    def test_all_invariants(self):
        # Check that the regular stuff is OK!
        C._dispatch_check_all_invariants()

    # You probably don't want to call this directly; if your constructors
    # don't commute, you can still run commute with a fixed ctor_order
    # so that you can test that the destructors still commute
    def run_ops(self, name, ops, ctor_order=None, dtor_order=None,
                results=None, expect_raises=False):
        """
        Given a list of operator registrations, run the registrations in the
        order specified by ctor_order, and then run the deregistrations in
        dtor_order.

        If results is specified, intermediate results are checked for consistency
        with results stored in results (and stored in results if this is the
        first time we've seen them).  Results are expected to be equivalent
        modulo commutativity and inverses (thus, results is keyed on a frozenset
        of in effect registrations from ops).  Results stores namedtuple
        Result[state, table, provenance], where state is a string that contains
        non-derived kernel registered or error message if it doesn't pass;
        table is a string that contains computed dispatch table entries;
        provenance is a string that describes how exactly we got this string.

        If expect_raises is True, it is not an error to raise an exception.  Instead,
        we'll store the exception string (instead of the dispatcher state)
        in results.  In principle we should flag these differently, but it's
        very obvious when you get an error in one case but not another.
        """
        # By allocating every test into a fresh namespace, this makes it less
        # likely that a bug in the testing framework will result in tests
        # interfering with each other
        self.__class__.namespace_index += 1
        if results is None:
            results = {}
        if ctor_order is None:
            ctor_order = list(range(len(ops)))
        if dtor_order is None:
            dtor_order = list(reversed(ctor_order))
        # Refs which retain the c10::Module object so we can explicitly control
        # when each deregistration happens (deregistration occurs when the
        # object gets deallocated).
        refs = [None] * len(ops)
        # Keep track of the set "in effect" registrations
        active_ops = set()

        # double underscore to make it less likely we conflict with something
        # else
        test_namespace = "__test{}__".format(self.namespace_index)

        def check_invariants(actual_provenance):
            C._dispatch_check_invariants(name)
            # Normalize the test namespace so that expected outputs are stable
            actual_state = C._dispatch_dump(
                "{}::{}".format(test_namespace, name)).replace(test_namespace, "test")
            actual_table = C._dispatch_dump_table(
                "{}::{}".format(test_namespace, name)).replace(test_namespace, "test")
            expected_state, expected_table, expected_provenance = results.setdefault(
                frozenset(active_ops),
                Result(actual_state, actual_table, actual_provenance)
            )
            self.assertMultiLineEqual(
                expected_state, actual_state,
                "expected from {}; actual from {}"
                .format(expected_provenance, actual_provenance)
            )
            self.assertMultiLineEqual(
                expected_table, actual_table,
                "expected from {}; actual from {}"
                .format(expected_provenance, actual_provenance)
            )

        results.setdefault(frozenset(), Result("", "", "hardcoded initial state"))
        check_invariants("initial state")
        # In the order specified by ctor_order, run registrations
        set_to_report = frozenset(range(len(ops)))
        for i, op_ix in enumerate(ctor_order):
            # It would be better to DEF here, but because we manage
            # lifetime of multiple registrations with multiple Library
            # references (refs), we can't deal with the strict checking
            # from DEF.
            refs[op_ix] = C._dispatch_library("FRAGMENT", test_namespace, "")
            active_ops.add(op_ix)
            try:
                ops[op_ix](refs[op_ix])
                check_invariants("running ctors {}".format(ctor_order[:i + 1]))
            except RuntimeError as e:
                if not expect_raises:
                    raise
                actual = str(e).replace(test_namespace, "test")
                actual = actual.split("\nException raised from ")[0]
                expected, _, expected_provenance = results.setdefault(
                    frozenset(active_ops),
                    Result(actual, "", "error after running ctors {}".format(ctor_order[:i + 1]))
                )
                self.assertMultiLineEqual(expected, actual, expected_provenance)
                set_to_report = frozenset(active_ops)
                active_ops.remove(op_ix)
                # NB: this finally test asserts that if a registrations fails,
                # the dispatcher is left in the same state *that it was before*!
                check_invariants(
                    "running ctors {} and then failing to run ctor {} "
                    "(did this failure leave the dispatcher in a wedged state? "
                    "it shouldn't!)"
                    .format(ctor_order[:i], op_ix))
                break
        last_ctor = i
        if expect_raises and len(active_ops) == len(ops):
            # Destroy references first, as some test frameworks (like pytest)
            # will retain references in the exception raised by assertTrue! EW!
            refs = None
            self.assertTrue(
                False,
                "expected exception to be raised, but nothing was raised "
                "(after running ctors {})".format(ctor_order))
        # In the order specified by dtor_order, run deregistrations
        for i, op_ix in enumerate(dtor_order):
            # Trigger a destruction
            refs[op_ix] = None
            # discard not remove, since we may not have actually deregistered
            # anything if there was an error raised
            if expect_raises:
                active_ops.discard(op_ix)
            else:
                active_ops.remove(op_ix)
            check_invariants(
                "running ctors {}, then running dtors {}"
                .format(ctor_order[:last_ctor + 1], dtor_order[:i + 1])
            )
        return results[set_to_report][0]

    # Operator registrations are commutative (as static initializers can
    # run in any order) and invertible (by deregistration).  (Subject
    # to some caveats: some legacy behavior in the system are not commutative--
    # we want to get rid of these!)
    #
    # So while in principle we could simply test a set of operations
    # by just running them one by one in the order specified by the user,
    # we can get more assurance about these extra properties by doing
    # more work:
    #
    # 1. Don't run the registrations once in a fixed order: run every possible
    #    permutation.  Similarly, run every permutation of deregistration order.
    #
    # 2. Don't just check the end state of the dispatcher: for every
    #    subset of operator registrations, ensure that the computed
    #    intermediate state is path independent.  One thing to note:
    #    in this function, we assume each operation is unique.  In general,
    #    there may be duplicated registrations, but these are usually
    #    idempotent or legacy.  We test for behavior here separately.
    #
    # NB: checking all permutations means this function is exponential in
    # the length of ops!  So don't pass too many ops to this function!
    def commute(self, name, ops, ctor_order=None, expect_raises=False):
        results = {}

        def go(ctor_order):
            for dtor_order in itertools.permutations(range(len(ops))):
                self.run_ops(
                    name, ops, ctor_order, dtor_order,
                    results=results, expect_raises=expect_raises)

        if ctor_order is not None:
            go(ctor_order)
        else:
            for ctor_order in itertools.permutations(range(len(ops))):
                go(ctor_order)

        # Return the "full" Result namedtuple after all operations are run.
        # If this KeyErrors, that means that there did not exist any
        # ordering of ctors which got us to the "end".  That's an
        # error in test construction: it means you could have
        # factored the test into two smaller ones.
        return results[frozenset(range(len(ops)))]

    def test_def(self):
        state = self.commute("foo", [
            # m.def("foo(Tensor x) -> Tensor")
            lambda m: m.def_("foo(Tensor x) -> Tensor"),
            # m.impl("test_def", [](const Tensor& x) { return x })
            lambda m: m.impl_t_t("foo"),
            # m.impl("test_def", kCPU, [](const Tensor& x) { return x })
            lambda m: m.impl_t_t("foo", dispatch="CPU"),
            # m.impl("test_def", kAutograd, [](const Tensor& x) { return x })
            lambda m: m.impl_t_t("foo", dispatch="Autograd"),
            # m.impl("test_def", kAutogradCPU, [](const Tensor& x) { return x })
            lambda m: m.impl_t_t("foo", dispatch="AutogradCPU")
        ]).state
        self.assertExpectedInline(state, '''\
name: test::foo
schema: test::foo(Tensor x) -> Tensor
debug: registered at /dev/null:0
alias analysis kind: FROM_SCHEMA
<<<<<<< HEAD
CPU: impl_t_t :: (Tensor _0) -> Tensor _0 [ boxed unboxed ]
AutogradCPU: impl_t_t :: (Tensor _0) -> Tensor _0 [ boxed unboxed ]
Autograd[alias]: impl_t_t :: (Tensor _0) -> Tensor _0 [ boxed unboxed ]
CompositeImplicitAutograd[alias]: impl_t_t :: (Tensor _0) -> Tensor _0 [ boxed unboxed ]
=======
CPU: impl_t_t :: (Tensor _0) -> (Tensor _0) [ boxed unboxed ]
AutogradCPU: impl_t_t :: (Tensor _0) -> (Tensor _0) [ boxed unboxed ]
Autograd[alias]: impl_t_t :: (Tensor _0) -> (Tensor _0) [ boxed unboxed ]
CompositeImplicitAutograd[alias]: impl_t_t :: (Tensor _0) -> (Tensor _0) [ boxed unboxed ]
>>>>>>> 8d93f6b4
''')

    def test_def_impl_schema_mismatch(self):
        # NB: an impl-impl mismatch is not reported eagerly; you'll find out
        # about it because one of them won't match with def
        state = self.commute("foo", [
            # m.def("foo(Tensor x, Tensor y) -> Tensor")
            lambda m: m.def_("foo(Tensor x, Tensor y) -> Tensor"),
            # m.impl("foo", [](const Tensor & x) { return x })
            lambda m: m.impl_t_t("foo"),
        ], expect_raises=True).state
        self.assertExpectedInline(state, '''\
Inferred operator schema for a C++ kernel function doesn't match the expected function schema.
  operator: test::foo
<<<<<<< HEAD
  expected schema: test::foo(Tensor x, Tensor y) -> Tensor
    registered at /dev/null:0
  inferred schema: (Tensor _0) -> Tensor _0
=======
  expected schema: test::foo(Tensor x, Tensor y) -> (Tensor)
    registered at /dev/null:0
  inferred schema: (Tensor _0) -> (Tensor _0)
>>>>>>> 8d93f6b4
    impl_t_t
  reason: The number of arguments is different. 2 vs 1.''')

    def test_def_with_inference(self):
        state = self.commute("foo", [
            # m.def("foo", [](const Tensor & x) { return x })
            lambda m: m.def_name_t_t("foo"),
            # m.impl("foo", torch::kCPU, [](const Tensor & x) { return x })
            lambda m: m.impl_t_t("foo", "CPU"),
            # m.impl("foo", torch::kAutograd, [](const Tensor & x) { return x })
            lambda m: m.impl_t_t("foo", "Autograd"),
            # m.impl("foo", torch::kAutogradCPU, [](const Tensor & x) { return x })
            lambda m: m.impl_t_t("foo", "AutogradCPU")
        ]).state
        self.assertExpectedInline(state, '''\
name: test::foo
schema: test::foo(Tensor _0) -> Tensor _0
debug: registered at /dev/null:0
alias analysis kind: CONSERVATIVE
<<<<<<< HEAD
CPU: impl_t_t :: (Tensor _0) -> Tensor _0 [ boxed unboxed ]
AutogradCPU: impl_t_t :: (Tensor _0) -> Tensor _0 [ boxed unboxed ]
Autograd[alias]: impl_t_t :: (Tensor _0) -> Tensor _0 [ boxed unboxed ]
CompositeImplicitAutograd[alias]: default_def_name_t_t :: (Tensor _0) -> Tensor _0 [ boxed unboxed ]
=======
CPU: impl_t_t :: (Tensor _0) -> (Tensor _0) [ boxed unboxed ]
AutogradCPU: impl_t_t :: (Tensor _0) -> (Tensor _0) [ boxed unboxed ]
Autograd[alias]: impl_t_t :: (Tensor _0) -> (Tensor _0) [ boxed unboxed ]
CompositeImplicitAutograd[alias]: default_def_name_t_t :: (Tensor _0) -> (Tensor _0) [ boxed unboxed ]
>>>>>>> 8d93f6b4
''')

    def test_def_only(self):
        state = self.commute("foo", [
            # m.def("foo(Tensor x, Tensor y) -> Tensor")
            lambda m: m.def_("foo(Tensor x, Tensor y) -> Tensor"),
        ]).state
        self.assertExpectedInline(state, '''\
name: test::foo
schema: test::foo(Tensor x, Tensor y) -> Tensor
debug: registered at /dev/null:0
alias analysis kind: FROM_SCHEMA
''')

    def test_impl_only(self):
        state = self.commute("foo", [
            # m.impl("foo", [](const Tensor& x) { return x })
            lambda m: m.impl_t_t("foo"),
            # m.impl("foo", torch::kCPU, [](const Tensor& x) { return x })
            lambda m: m.impl_t_t("foo", "CPU"),
            # m.impl("foo", torch::kAutograd, [](const Tensor& x) { return x })
            lambda m: m.impl_t_t("foo", "Autograd"),
            # m.impl("foo", torch::kAutogradCPU, [](const Tensor& x) { return x })
            lambda m: m.impl_t_t("foo", "AutogradCPU")
        ]).state
        self.assertExpectedInline(state, '''\
name: test::foo
schema: (none)
<<<<<<< HEAD
CPU: impl_t_t :: (Tensor _0) -> Tensor _0 [ boxed unboxed ]
AutogradCPU: impl_t_t :: (Tensor _0) -> Tensor _0 [ boxed unboxed ]
Autograd[alias]: impl_t_t :: (Tensor _0) -> Tensor _0 [ boxed unboxed ]
CompositeImplicitAutograd[alias]: impl_t_t :: (Tensor _0) -> Tensor _0 [ boxed unboxed ]
=======
CPU: impl_t_t :: (Tensor _0) -> (Tensor _0) [ boxed unboxed ]
AutogradCPU: impl_t_t :: (Tensor _0) -> (Tensor _0) [ boxed unboxed ]
Autograd[alias]: impl_t_t :: (Tensor _0) -> (Tensor _0) [ boxed unboxed ]
CompositeImplicitAutograd[alias]: impl_t_t :: (Tensor _0) -> (Tensor _0) [ boxed unboxed ]
>>>>>>> 8d93f6b4
''')

    def test_computed_table(self):
        result = self.commute("foo", [
            # m.def("foo", [](const Tensor & x) { return x })
            lambda m: m.def_name_t_t("foo"),
            # m.impl("foo", torch::kCPU, [](const Tensor & x) { return x })
            lambda m: m.impl_t_t("foo", "CPU", debug="fn_cpu"),
            # m.impl("foo", torch::kCUDA, [](const Tensor & x) { return x })
            lambda m: m.impl_t_t("foo", "XLA", debug="fn_xla"),
            # m.impl("foo", torch::kAutograd, [](const Tensor & x) { return x })
            lambda m: m.impl_t_t("foo", "Autograd", debug="fn_autograd"),
            # m.impl("foo", torch::kAutogradCPU, [](const Tensor & x) { return x })
            lambda m: m.impl_t_t("foo", "AutogradCPU", debug="fn_autogradcpu")
        ])
        state, table = result.state, result.table
        self.assertExpectedInline(state, '''\
name: test::foo
schema: test::foo(Tensor _0) -> Tensor _0
debug: registered at /dev/null:0
alias analysis kind: CONSERVATIVE
<<<<<<< HEAD
CPU: fn_cpu :: (Tensor _0) -> Tensor _0 [ boxed unboxed ]
XLA: fn_xla :: (Tensor _0) -> Tensor _0 [ boxed unboxed ]
AutogradCPU: fn_autogradcpu :: (Tensor _0) -> Tensor _0 [ boxed unboxed ]
Autograd[alias]: fn_autograd :: (Tensor _0) -> Tensor _0 [ boxed unboxed ]
CompositeImplicitAutograd[alias]: default_def_name_t_t :: (Tensor _0) -> Tensor _0 [ boxed unboxed ]
=======
CPU: fn_cpu :: (Tensor _0) -> (Tensor _0) [ boxed unboxed ]
XLA: fn_xla :: (Tensor _0) -> (Tensor _0) [ boxed unboxed ]
AutogradCPU: fn_autogradcpu :: (Tensor _0) -> (Tensor _0) [ boxed unboxed ]
Autograd[alias]: fn_autograd :: (Tensor _0) -> (Tensor _0) [ boxed unboxed ]
CompositeImplicitAutograd[alias]: default_def_name_t_t :: (Tensor _0) -> (Tensor _0) [ boxed unboxed ]
>>>>>>> 8d93f6b4
''')

        # computed dispatch table is too big, so we only check on a few entries we're interested in.
        extracted_table = extract_dispatch_table_with_keys(table, dispatch_keys_to_check)

        self.assertExpectedInline(extracted_table, '''\
Undefined: default_def_name_t_t [math kernel]
CPU: fn_cpu [kernel]
CUDA: default_def_name_t_t [math kernel]
XLA: fn_xla [kernel]
AutogradOther: default_def_name_t_t [math kernel]
AutogradCPU: fn_autogradcpu [kernel]
AutogradCUDA: default_def_name_t_t [math kernel]
AutogradXLA: fn_autograd [autograd kernel]
''')

    def test_computed_table_with_cpu_math_autogradcpu_fallthrough(self):
        global_m = C._dispatch_library("IMPL", "_", "AutogradCPU")
        result = self.commute("foo", [
            # m.def("foo", [](const Tensor & x) { return x })
            lambda m: m.def_name_t_t("foo"),
            # m.impl("foo", torch::kCPU, [](const Tensor & x) { return x })
            lambda m: m.impl_t_t("foo", "CPU"),
        ])
        state, table = result.state, result.table
        self.assertExpectedInline(state, '''\
name: test::foo
schema: test::foo(Tensor _0) -> Tensor _0
debug: registered at /dev/null:0
alias analysis kind: CONSERVATIVE
<<<<<<< HEAD
CPU: impl_t_t :: (Tensor _0) -> Tensor _0 [ boxed unboxed ]
CompositeImplicitAutograd[alias]: default_def_name_t_t :: (Tensor _0) -> Tensor _0 [ boxed unboxed ]
=======
CPU: impl_t_t :: (Tensor _0) -> (Tensor _0) [ boxed unboxed ]
CompositeImplicitAutograd[alias]: default_def_name_t_t :: (Tensor _0) -> (Tensor _0) [ boxed unboxed ]
>>>>>>> 8d93f6b4
''')

        # computed dispatch table is too big, so we only check on a few entries we're interested in.
        extracted_table = extract_dispatch_table_with_keys(table, dispatch_keys_to_check)

        self.assertExpectedInline(extracted_table, '''\
Undefined: default_def_name_t_t [math kernel]
CPU: impl_t_t [kernel]
CUDA: default_def_name_t_t [math kernel]
XLA: default_def_name_t_t [math kernel]
AutogradOther: default_def_name_t_t [math kernel]
AutogradCPU: fallthrough registered in pytorch framework [backend fallback]
AutogradCUDA: default_def_name_t_t [math kernel]
AutogradXLA: default_def_name_t_t [math kernel]
''')

    def test_computed_table_with_math(self):
        global_m = C._dispatch_library("IMPL", "_", "AutogradCPU")
        result = self.commute("foo", [
            # m.def("foo(Tensor x) -> Tensor")
            lambda m: m.def_("foo(Tensor x) -> Tensor"),
            # m.impl("foo", torch::kCompositeImplicitAutograd, [](const Tensor & x) { return x })
            lambda m: m.impl_t_t("foo", "CompositeImplicitAutograd"),
        ])
        state, table = result.state, result.table
        self.assertExpectedInline(state, '''\
name: test::foo
schema: test::foo(Tensor x) -> Tensor
debug: registered at /dev/null:0
alias analysis kind: FROM_SCHEMA
<<<<<<< HEAD
CompositeImplicitAutograd[alias]: impl_t_t :: (Tensor _0) -> Tensor _0 [ boxed unboxed ]
=======
CompositeImplicitAutograd[alias]: impl_t_t :: (Tensor _0) -> (Tensor _0) [ boxed unboxed ]
>>>>>>> 8d93f6b4
''')

        # computed dispatch table is too big, so we only check on a few entries we're interested in.
        extracted_table = extract_dispatch_table_with_keys(table, dispatch_keys_to_check)

        self.assertExpectedInline(extracted_table, '''\
Undefined: impl_t_t [math kernel]
CPU: impl_t_t [math kernel]
CUDA: impl_t_t [math kernel]
XLA: impl_t_t [math kernel]
AutogradOther: impl_t_t [math kernel]
AutogradCPU: impl_t_t [math kernel]
AutogradCUDA: impl_t_t [math kernel]
AutogradXLA: impl_t_t [math kernel]
''')

    def test_computed_table_with_cpu_math(self):
        global_m = C._dispatch_library("IMPL", "_", "AutogradCPU")
        result = self.commute("foo", [
            # m.def("foo(Tensor x) -> Tensor")
            lambda m: m.def_("foo(Tensor x) -> Tensor"),
            # m.impl("foo", torch::kCPU, [](const Tensor & x) { return x })
            lambda m: m.impl_t_t("foo", "CPU", debug="fn_cpu"),
            # m.impl("foo", torch::kCompositeImplicitAutograd, [](const Tensor & x) { return x })
            lambda m: m.impl_t_t("foo", "CompositeImplicitAutograd", debug="fn_math"),
        ])
        state, table = result.state, result.table
        self.assertExpectedInline(state, '''\
name: test::foo
schema: test::foo(Tensor x) -> Tensor
debug: registered at /dev/null:0
alias analysis kind: FROM_SCHEMA
<<<<<<< HEAD
CPU: fn_cpu :: (Tensor _0) -> Tensor _0 [ boxed unboxed ]
CompositeImplicitAutograd[alias]: fn_math :: (Tensor _0) -> Tensor _0 [ boxed unboxed ]
=======
CPU: fn_cpu :: (Tensor _0) -> (Tensor _0) [ boxed unboxed ]
CompositeImplicitAutograd[alias]: fn_math :: (Tensor _0) -> (Tensor _0) [ boxed unboxed ]
>>>>>>> 8d93f6b4
''')

        # computed dispatch table is too big, so we only check on a few entries we're interested in.
        extracted_table = extract_dispatch_table_with_keys(table, dispatch_keys_to_check)

        self.assertExpectedInline(extracted_table, '''\
Undefined: fn_math [math kernel]
CPU: fn_cpu [kernel]
CUDA: fn_math [math kernel]
XLA: fn_math [math kernel]
AutogradOther: fn_math [math kernel]
AutogradCPU: fallthrough registered in pytorch framework [backend fallback]
AutogradCUDA: fn_math [math kernel]
AutogradXLA: fn_math [math kernel]
''')

    def test_computed_table_with_autograd(self):
        global_m = C._dispatch_library("IMPL", "_", "AutogradCPU")
        result = self.commute("foo", [
            # m.def("foo(Tensor x) -> Tensor")
            lambda m: m.def_("foo(Tensor x) -> Tensor"),
            # m.impl("foo", torch::kAutograd, [](const Tensor & x) { return x })
            lambda m: m.impl_t_t("foo", "Autograd"),
        ])
        state, table = result.state, result.table
        self.assertExpectedInline(state, '''\
name: test::foo
schema: test::foo(Tensor x) -> Tensor
debug: registered at /dev/null:0
alias analysis kind: FROM_SCHEMA
Autograd[alias]: impl_t_t :: (Tensor _0) -> Tensor _0 [ boxed unboxed ]
''')

        # computed dispatch table is too big, so we only check on a few entries we're interested in.
        extracted_table = extract_dispatch_table_with_keys(table, dispatch_keys_to_check)

        self.assertExpectedInline(extracted_table, '''\
AutogradOther: impl_t_t [autograd kernel]
AutogradCPU: impl_t_t [autograd kernel]
AutogradCUDA: impl_t_t [autograd kernel]
AutogradXLA: impl_t_t [autograd kernel]
''')

    # Now that catchAll maps to CompositeImplicitAutograd, registering to both
    # catchAll and CompositeImplicitAutograd breaks commutativity.
    def test_computed_table_with_cpu_autograd_math(self):
        result = self.commute("foo", [
            # m.def("foo(Tensor x) -> Tensor")
            lambda m: m.def_("foo(Tensor x) -> Tensor"),
            # m.impl("foo", torch::kCPU, [](const Tensor & x) { return x })
            lambda m: m.impl_t_t("foo", "CPU", debug="fn_cpu"),
            # m.impl("foo", torch::kAutograd, [](const Tensor & x) { return x })
            lambda m: m.impl_t_t("foo", "Autograd", debug="fn_autograd"),
            # m.impl("foo", torch::kCompositeImplicitAutograd, [](const Tensor & x) { return x })
            lambda m: m.impl_t_t("foo", "CompositeImplicitAutograd", debug="fn_math"),
        ])
        state, table = result.state, result.table
        self.assertExpectedInline(state, '''\
name: test::foo
schema: test::foo(Tensor x) -> Tensor
debug: registered at /dev/null:0
alias analysis kind: FROM_SCHEMA
<<<<<<< HEAD
CPU: fn_cpu :: (Tensor _0) -> Tensor _0 [ boxed unboxed ]
Autograd[alias]: fn_autograd :: (Tensor _0) -> Tensor _0 [ boxed unboxed ]
CompositeImplicitAutograd[alias]: fn_math :: (Tensor _0) -> Tensor _0 [ boxed unboxed ]
=======
CPU: fn_cpu :: (Tensor _0) -> (Tensor _0) [ boxed unboxed ]
Autograd[alias]: fn_autograd :: (Tensor _0) -> (Tensor _0) [ boxed unboxed ]
CompositeImplicitAutograd[alias]: fn_math :: (Tensor _0) -> (Tensor _0) [ boxed unboxed ]
>>>>>>> 8d93f6b4
''')

        # computed dispatch table is too big, so we only check on a few entries we're interested in.
        extracted_table = extract_dispatch_table_with_keys(table, dispatch_keys_to_check)

        self.assertExpectedInline(extracted_table, '''\
Undefined: fn_math [math kernel]
CPU: fn_cpu [kernel]
CUDA: fn_math [math kernel]
XLA: fn_math [math kernel]
AutogradOther: fn_math [math kernel]
AutogradCPU: fn_autograd [autograd kernel]
AutogradCUDA: fn_math [math kernel]
AutogradXLA: fn_math [math kernel]
''')

    def test_computed_table_with_ambiguous_autogradother(self):
        result = self.commute("foo", [
            # m.def("foo(Tensor x) -> Tensor")
            lambda m: m.def_("foo(Tensor x) -> Tensor"),
            # m.impl("foo", torch::kCompositeImplicitAutograd, [](const Tensor & x) { return x })
            lambda m: m.impl_t_t("foo", "CompositeImplicitAutograd", debug="fn_math"),
            # m.impl("foo", torch::kFPGA, [](const Tensor & x) { return x })
            lambda m: m.impl_t_t("foo", "FPGA", debug="fn_fpga"),
        ])
        state, table = result.state, result.table
        self.assertExpectedInline(state, '''\
name: test::foo
schema: test::foo(Tensor x) -> Tensor
debug: registered at /dev/null:0
alias analysis kind: FROM_SCHEMA
<<<<<<< HEAD
FPGA: fn_fpga :: (Tensor _0) -> Tensor _0 [ boxed unboxed ]
CompositeImplicitAutograd[alias]: fn_math :: (Tensor _0) -> Tensor _0 [ boxed unboxed ]
=======
FPGA: fn_fpga :: (Tensor _0) -> (Tensor _0) [ boxed unboxed ]
CompositeImplicitAutograd[alias]: fn_math :: (Tensor _0) -> (Tensor _0) [ boxed unboxed ]
>>>>>>> 8d93f6b4
''')

        # computed dispatch table is too big, so we only check on a few entries we're interested in.
        extracted_table = extract_dispatch_table_with_keys(table, dispatch_keys_to_check + ('FPGA',))

        self.assertExpectedInline(extracted_table, '''\
Undefined: fn_math [math kernel]
CPU: fn_math [math kernel]
CUDA: fn_math [math kernel]
XLA: fn_math [math kernel]
AutogradOther: ambiguous_autogradother [ambiguous autogradother]
AutogradCPU: fn_math [math kernel]
AutogradCUDA: fn_math [math kernel]
AutogradXLA: fn_math [math kernel]
FPGA: fn_fpga [kernel]
''')

    def test_computed_table_with_cpu_defaultbackend(self):
        result = self.commute("foo", [
            # m.def("foo(Tensor x) -> Tensor")
            lambda m: m.def_("foo(Tensor x) -> Tensor"),
            # m.impl("foo", torch::kCPU, [](const Tensor & x) { return x })
            lambda m: m.impl_t_t("foo", "CPU", debug="fn_cpu"),
            # m.impl("foo", torch::kCompositeExplicitAutograd, [](const Tensor & x) { return x })
            lambda m: m.impl_t_t("foo", "CompositeExplicitAutograd", debug="fn_defaultbackend"),
        ])
        state, table = result.state, result.table
        self.assertExpectedInline(state, '''\
name: test::foo
schema: test::foo(Tensor x) -> Tensor
debug: registered at /dev/null:0
alias analysis kind: FROM_SCHEMA
<<<<<<< HEAD
CPU: fn_cpu :: (Tensor _0) -> Tensor _0 [ boxed unboxed ]
CompositeExplicitAutograd[alias]: fn_defaultbackend :: (Tensor _0) -> Tensor _0 [ boxed unboxed ]
=======
CPU: fn_cpu :: (Tensor _0) -> (Tensor _0) [ boxed unboxed ]
CompositeExplicitAutograd[alias]: fn_defaultbackend :: (Tensor _0) -> (Tensor _0) [ boxed unboxed ]
>>>>>>> 8d93f6b4
''')

        # computed dispatch table is too big, so we only check on a few entries we're interested in.
        extracted_table = extract_dispatch_table_with_keys(table, dispatch_keys_to_check)

        self.assertExpectedInline(extracted_table, '''\
Undefined: fn_defaultbackend [default backend kernel]
CPU: fn_cpu [kernel]
CUDA: fn_defaultbackend [default backend kernel]
XLA: fn_defaultbackend [default backend kernel]
AutogradOther: fallthrough registered in pytorch framework [backend fallback]
AutogradCPU: fallthrough registered in pytorch framework [backend fallback]
AutogradCUDA: fallthrough registered in pytorch framework [backend fallback]
AutogradXLA: fallthrough registered in pytorch framework [backend fallback]
''')

    def test_computed_table_with_cpu_autograd_defaultbackend(self):
        result = self.commute("foo", [
            # m.def("foo(Tensor x) -> Tensor")
            lambda m: m.def_("foo(Tensor x) -> Tensor"),
            # m.impl("foo", torch::kCPU, [](const Tensor & x) { return x })
            lambda m: m.impl_t_t("foo", "CPU", debug="fn_cpu"),
            # m.impl("foo", torch::kAutograd, [](const Tensor & x) { return x })
            lambda m: m.impl_t_t("foo", "Autograd", debug="fn_autograd"),
            # m.impl("foo", torch::kCompositeExplicitAutograd, [](const Tensor & x) { return x })
            lambda m: m.impl_t_t("foo", "CompositeExplicitAutograd", debug="fn_defaultbackend"),
        ])
        state, table = result.state, result.table
        self.assertExpectedInline(state, '''\
name: test::foo
schema: test::foo(Tensor x) -> Tensor
debug: registered at /dev/null:0
alias analysis kind: FROM_SCHEMA
<<<<<<< HEAD
CPU: fn_cpu :: (Tensor _0) -> Tensor _0 [ boxed unboxed ]
Autograd[alias]: fn_autograd :: (Tensor _0) -> Tensor _0 [ boxed unboxed ]
CompositeExplicitAutograd[alias]: fn_defaultbackend :: (Tensor _0) -> Tensor _0 [ boxed unboxed ]
=======
CPU: fn_cpu :: (Tensor _0) -> (Tensor _0) [ boxed unboxed ]
Autograd[alias]: fn_autograd :: (Tensor _0) -> (Tensor _0) [ boxed unboxed ]
CompositeExplicitAutograd[alias]: fn_defaultbackend :: (Tensor _0) -> (Tensor _0) [ boxed unboxed ]
>>>>>>> 8d93f6b4
''')

        # computed dispatch table is too big, so we only check on a few entries we're interested in.
        extracted_table = extract_dispatch_table_with_keys(table, dispatch_keys_to_check + ('FPGA',))

        self.assertExpectedInline(extracted_table, '''\
Undefined: fn_defaultbackend [default backend kernel]
CPU: fn_cpu [kernel]
CUDA: fn_defaultbackend [default backend kernel]
XLA: fn_defaultbackend [default backend kernel]
AutogradOther: fn_autograd [autograd kernel]
AutogradCPU: fn_autograd [autograd kernel]
AutogradCUDA: fn_autograd [autograd kernel]
AutogradXLA: fn_autograd [autograd kernel]
FPGA: fn_defaultbackend [default backend kernel]
''')

    def test_computed_table_with_cpu_autograd_math_defaultbackend(self):
        result = self.commute("foo", [
            # m.def("foo(Tensor x) -> Tensor")
            lambda m: m.def_("foo(Tensor x) -> Tensor"),
            # m.impl("foo", torch::kCPU, [](const Tensor & x) { return x })
            lambda m: m.impl_t_t("foo", "CPU", debug="fn_cpu"),
            # m.impl("foo", torch::kAutograd, [](const Tensor & x) { return x })
            lambda m: m.impl_t_t("foo", "Autograd", debug="fn_autograd"),
            # m.impl("foo", torch::kCompositeImplicitAutograd, [](const Tensor & x) { return x })
            lambda m: m.impl_t_t("foo", "CompositeImplicitAutograd", debug="fn_math"),
            # m.impl("foo", torch::kCompositeExplicitAutograd, [](const Tensor & x) { return x })
            lambda m: m.impl_t_t("foo", "CompositeExplicitAutograd", debug="fn_defaultbackend"),
        ])
        state, table = result.state, result.table
        self.assertExpectedInline(state, '''\
name: test::foo
schema: test::foo(Tensor x) -> Tensor
debug: registered at /dev/null:0
alias analysis kind: FROM_SCHEMA
<<<<<<< HEAD
CPU: fn_cpu :: (Tensor _0) -> Tensor _0 [ boxed unboxed ]
Autograd[alias]: fn_autograd :: (Tensor _0) -> Tensor _0 [ boxed unboxed ]
CompositeImplicitAutograd[alias]: fn_math :: (Tensor _0) -> Tensor _0 [ boxed unboxed ]
CompositeExplicitAutograd[alias]: fn_defaultbackend :: (Tensor _0) -> Tensor _0 [ boxed unboxed ]
=======
CPU: fn_cpu :: (Tensor _0) -> (Tensor _0) [ boxed unboxed ]
Autograd[alias]: fn_autograd :: (Tensor _0) -> (Tensor _0) [ boxed unboxed ]
CompositeImplicitAutograd[alias]: fn_math :: (Tensor _0) -> (Tensor _0) [ boxed unboxed ]
CompositeExplicitAutograd[alias]: fn_defaultbackend :: (Tensor _0) -> (Tensor _0) [ boxed unboxed ]
>>>>>>> 8d93f6b4
''')

        # computed dispatch table is too big, so we only check on a few entries we're interested in.
        extracted_table = extract_dispatch_table_with_keys(table, dispatch_keys_to_check)

        self.assertExpectedInline(extracted_table, '''\
Undefined: fn_defaultbackend [default backend kernel]
CPU: fn_cpu [kernel]
CUDA: fn_defaultbackend [default backend kernel]
XLA: fn_defaultbackend [default backend kernel]
AutogradOther: fn_autograd [autograd kernel]
AutogradCPU: fn_autograd [autograd kernel]
AutogradCUDA: fn_autograd [autograd kernel]
AutogradXLA: fn_autograd [autograd kernel]
''')

    def test_multiple_def_error(self):
        ops = [
            # m.def("foo(Tensor x, Tensor y) -> Tensor")
            lambda m: m.def_("foo(Tensor x, Tensor y) -> Tensor"),
            # m.def("foo(Tensor x, Tensor y) -> Tensor")
            lambda m: m.def_("foo(Tensor x, Tensor y) -> Tensor"),
        ]
        self.assertExpectedInline(
            self.commute("foo", ops, expect_raises=True).state,
<<<<<<< HEAD
            '''Tried to register an operator (test::foo(Tensor x, Tensor y) -> Tensor) with the same name and overload '''
=======
            '''Tried to register an operator (test::foo(Tensor x, Tensor y) -> (Tensor)) with the same name and overload '''
>>>>>>> 8d93f6b4
            '''name multiple times. Each overload's schema should only be registered with a single call to def(). '''
            '''Duplicate registration: registered at /dev/null:0. Original registration: registered at /dev/null:0'''
        )

    def test_def_with_explicit_alias(self):
        state = self.commute("foo", [
            # m.def(torch::schema(
            #   "foo(Tensor x, Tensor y) -> Tensor",
            #   AliasAnalysisKind::PURE))
            lambda m: m.def_("foo(Tensor x, Tensor y) -> Tensor",
                             alias="PURE_FUNCTION")
        ]).state
        self.assertExpectedInline(state, '''\
name: test::foo
schema: test::foo(Tensor x, Tensor y) -> Tensor
debug: registered at /dev/null:0
alias analysis kind: PURE_FUNCTION
''')

    def test_multiple_def_alias_defaulting(self):
        ops = [
            # m.def(torch::schema("foo(Tensor x) -> Tensor",
            #                     c10::AliasAnalysisKind::PURE_FUNCTION))
            lambda m: m.def_("foo(Tensor x) -> Tensor", alias="PURE_FUNCTION"),
            # RegisterOperators().op("foo(Tensor x) -> Tensor")
            lambda m: m.def_legacy("foo(Tensor x) -> Tensor"),
        ]
        self.assertExpectedInline(
            self.commute("foo", ops, expect_raises=True).state,
<<<<<<< HEAD
            '''Tried to register an operator (test::foo(Tensor x) -> Tensor) with the same name and overload '''
=======
            '''Tried to register an operator (test::foo(Tensor x) -> (Tensor)) with the same name and overload '''
>>>>>>> 8d93f6b4
            '''name multiple times. Each overload's schema should only be registered with a single call to def(). '''
            '''Duplicate registration: registered at /dev/null:0. Original registration: registered at /dev/null:0'''
        )

    def test_multiple_def_alias_mismatch(self):
        ops = [
            # m.def(torch::schema("foo(Tensor x) -> Tensor",
            #                     c10::AliasAnalysisKind::PURE_FUNCTION))
            lambda m: m.def_("foo(Tensor x) -> Tensor", alias="PURE_FUNCTION"),
            # m.def(torch::schema("foo(Tensor x) -> Tensor",
            #                     c10::AliasAnalysisKind::CONSERVATIVE))
            lambda m: m.def_("foo(Tensor x) -> Tensor", alias="CONSERVATIVE"),
        ]
        self.assertExpectedInline(
            self.commute("foo", ops, expect_raises=True).state,
<<<<<<< HEAD
            '''Tried to register an operator (test::foo(Tensor x) -> Tensor) with the same name and overload '''
=======
            '''Tried to register an operator (test::foo(Tensor x) -> (Tensor)) with the same name and overload '''
>>>>>>> 8d93f6b4
            '''name multiple times. Each overload's schema should only be registered with a single call to def(). '''
            '''Duplicate registration: registered at /dev/null:0. Original registration: registered at /dev/null:0'''
        )

    def test_multiple_fallback(self):
        global_m = C._dispatch_library("IMPL", "_", "XLA")
        global_m.fallback_fallthrough(),
        try:
            global_m.fallback_fallthrough(),
        except RuntimeError as e:
            self.assertExpectedInline(
                str(e),
                '''Tried to register multiple backend fallbacks for the same dispatch key XLA; previous registration '''
                '''registered at /dev/null:0, new registration registered at /dev/null:0'''
            )
        else:
            self.assertTrue(False)

    def test_overwrite_math(self):
        ops = [
            lambda m: m.impl_t_t("foo", debug="fn1"),
            lambda m: m.impl_t_t("foo", debug="fn2"),
        ]
        # Not commutative
        self.assertExpectedInline(
            self.commute("foo", ops, ctor_order=(0, 1)).state,
            '''\
name: test::foo
schema: (none)
<<<<<<< HEAD
CompositeImplicitAutograd[alias]: fn2 :: (Tensor _0) -> Tensor _0 [ boxed unboxed ]
CompositeImplicitAutograd[alias] (inactive): fn1 :: (Tensor _0) -> Tensor _0 [ boxed unboxed ]
=======
CompositeImplicitAutograd[alias]: fn2 :: (Tensor _0) -> (Tensor _0) [ boxed unboxed ]
CompositeImplicitAutograd[alias] (inactive): fn1 :: (Tensor _0) -> (Tensor _0) [ boxed unboxed ]
>>>>>>> 8d93f6b4
'''
        )

    def test_find_dangling_impls(self):
        dangling_impls = C._dispatch_find_dangling_impls()
        self.assertEqual(
            0,
            len(dangling_impls),
            msg=f"Expect zero dangling impls, but found: {dangling_impls}"
        )

    def test_find_dangling_impls_ext(self):
        extension_path = os.path.join(os.path.dirname(os.path.abspath(__file__)), 'cpp_extensions', 'dangling_impl_extension.cpp')
        module = torch.utils.cpp_extension.load(
            name="dangling_impl_extension",
            sources=[
                extension_path,
            ],
            extra_cflags=["-g"],
            verbose=True,
        )

        impls = C._dispatch_find_dangling_impls()
        self.assertEqual(1, len(impls))
        self.assertEqual(
            '''\
name: __test::foo
schema: (none)
CPU: registered at {}:5 :: () -> () [ boxed unboxed ]
'''.format(extension_path),
            impls[0])

    def test_dispatch_print_registrations_for_dispatch_key_invalid(self):
        with self.assertRaisesRegex(
                RuntimeError,
                "could not parse dispatch key: invalid_key"):
            C._dispatch_print_registrations_for_dispatch_key('invalid_key')

class TestPythonDispatcher(TestCase):
    def test_basic(self):
        dispatcher = PythonDispatcher()
        dispatcher.register(["CPU", "XLA", "Lazy", "CompositeImplicitAutograd"])
        self.assertExpectedInline(
            dispatcher.dispatchTable(),
            '''\

Computed Dispatch Table
key             kernel
---------------------------
CPU             fn_CPU [kernel]
XLA             fn_XLA [kernel]
Lazy            fn_Lazy [kernel]
FPGA            fn_CompositeImplicitAutograd [math kernel]
AutogradOther   fn_CompositeImplicitAutograd [math kernel]
AutogradCPU     fallthrough [backend fallback]
AutogradXLA     fallthrough [backend fallback]
AutogradLazy    fallthrough [backend fallback]
<<<<<<< HEAD
'''
        )

    def test_math_autogradcpu(self):
        dispatcher = PythonDispatcher()
        dispatcher.register(["CPU", "XLA", "Lazy", "CompositeImplicitAutograd", "AutogradCPU"])
        self.assertExpectedInline(
            dispatcher.dispatchTable(),
            '''\

Computed Dispatch Table
key             kernel
---------------------------
CPU             fn_CPU [kernel]
XLA             fn_XLA [kernel]
Lazy            fn_Lazy [kernel]
FPGA            fn_CompositeImplicitAutograd [math kernel]
AutogradOther   fn_CompositeImplicitAutograd [math kernel]
AutogradCPU     fn_AutogradCPU [kernel]
AutogradXLA     fallthrough [backend fallback]
AutogradLazy    fallthrough [backend fallback]
'''
        )
        self.assertExpectedInline(
            dispatcher.registrations(),
            '''\

Registered Kernels
key             kernel
---------------------------
CPU             fn_CPU
XLA             fn_XLA
Lazy            fn_Lazy
AutogradCPU     fn_AutogradCPU
CompositeImplicitAutograd[alias] fn_CompositeImplicitAutograd
'''
        )

    def test_defaultbackend_autogradcpu(self):
        dispatcher = PythonDispatcher()
        dispatcher.register(["CPU", "XLA", "Lazy", "CompositeExplicitAutograd", "AutogradCPU"])
        self.assertExpectedInline(
            dispatcher.dispatchTable(),
            '''\

Computed Dispatch Table
key             kernel
---------------------------
CPU             fn_CPU [kernel]
XLA             fn_XLA [kernel]
Lazy            fn_Lazy [kernel]
FPGA            fn_CompositeExplicitAutograd [default backend kernel]
AutogradOther   fallthrough [backend fallback]
AutogradCPU     fn_AutogradCPU [kernel]
AutogradXLA     fallthrough [backend fallback]
AutogradLazy    fallthrough [backend fallback]
'''
        )

        self.assertExpectedInline(
            dispatcher.registrations(),
            '''\

Registered Kernels
key             kernel
---------------------------
CPU             fn_CPU
XLA             fn_XLA
Lazy            fn_Lazy
AutogradCPU     fn_AutogradCPU
CompositeExplicitAutograd[alias] fn_CompositeExplicitAutograd
'''
        )

=======
'''
        )

    def test_math_autogradcpu(self):
        dispatcher = PythonDispatcher()
        dispatcher.register(["CPU", "XLA", "Lazy", "CompositeImplicitAutograd", "AutogradCPU"])
        self.assertExpectedInline(
            dispatcher.dispatchTable(),
            '''\

Computed Dispatch Table
key             kernel
---------------------------
CPU             fn_CPU [kernel]
XLA             fn_XLA [kernel]
Lazy            fn_Lazy [kernel]
FPGA            fn_CompositeImplicitAutograd [math kernel]
AutogradOther   fn_CompositeImplicitAutograd [math kernel]
AutogradCPU     fn_AutogradCPU [kernel]
AutogradXLA     fallthrough [backend fallback]
AutogradLazy    fallthrough [backend fallback]
'''
        )
        self.assertExpectedInline(
            dispatcher.registrations(),
            '''\

Registered Kernels
key             kernel
---------------------------
CPU             fn_CPU
XLA             fn_XLA
Lazy            fn_Lazy
AutogradCPU     fn_AutogradCPU
CompositeImplicitAutograd[alias] fn_CompositeImplicitAutograd
'''
        )

    def test_defaultbackend_autogradcpu(self):
        dispatcher = PythonDispatcher()
        dispatcher.register(["CPU", "XLA", "Lazy", "CompositeExplicitAutograd", "AutogradCPU"])
        self.assertExpectedInline(
            dispatcher.dispatchTable(),
            '''\

Computed Dispatch Table
key             kernel
---------------------------
CPU             fn_CPU [kernel]
XLA             fn_XLA [kernel]
Lazy            fn_Lazy [kernel]
FPGA            fn_CompositeExplicitAutograd [default backend kernel]
AutogradOther   fallthrough [backend fallback]
AutogradCPU     fn_AutogradCPU [kernel]
AutogradXLA     fallthrough [backend fallback]
AutogradLazy    fallthrough [backend fallback]
'''
        )

        self.assertExpectedInline(
            dispatcher.registrations(),
            '''\

Registered Kernels
key             kernel
---------------------------
CPU             fn_CPU
XLA             fn_XLA
Lazy            fn_Lazy
AutogradCPU     fn_AutogradCPU
CompositeExplicitAutograd[alias] fn_CompositeExplicitAutograd
'''
        )

>>>>>>> 8d93f6b4
    def test_autogradother(self):
        dispatcher = PythonDispatcher()
        dispatcher.register(["CPU", "FPGA", "CompositeImplicitAutograd"])
        self.assertExpectedInline(
            dispatcher.dispatchTable(),
            '''\

Computed Dispatch Table
key             kernel
---------------------------
CPU             fn_CPU [kernel]
XLA             fn_CompositeImplicitAutograd [math kernel]
Lazy            fn_CompositeImplicitAutograd [math kernel]
FPGA            fn_FPGA [kernel]
AutogradOther   ambiguous_autogradother [ambiguous autogradother]
AutogradCPU     fallthrough [backend fallback]
AutogradXLA     fn_CompositeImplicitAutograd [math kernel]
AutogradLazy    fn_CompositeImplicitAutograd [math kernel]
'''
        )

        self.assertExpectedInline(
            dispatcher.registrations(),
            '''\

Registered Kernels
key             kernel
---------------------------
FPGA            fn_FPGA
CPU             fn_CPU
CompositeImplicitAutograd[alias] fn_CompositeImplicitAutograd
'''
        )

    def test_duplicate_registrations(self):
        dispatcher = PythonDispatcher()

        with self.assertRaisesRegex(RuntimeError, r"Overriden is not allowed"):
            dispatcher.register(["CPU", "CPU"])

    def test_defaultbackend_math(self):
        dispatcher = PythonDispatcher()

        with self.assertRaisesRegex(
                RuntimeError,
                r"Registration to both CompositeImplicitAutograd and CompositeExplicitAutograd is not allowed"):
            dispatcher.register(["CompositeExplicitAutograd", "CompositeImplicitAutograd"])

    def test_quantized_structured_not_implemented(self):
        x = torch.zeros([1, 1, 1])
        y = torch.zeros([1, 1, 1])
        scale, zero_point = 1.0, 0
        dtype = torch.qint8
        qx = torch.quantize_per_tensor(x, scale, zero_point, dtype)
        qy = torch.quantize_per_tensor(y, scale, zero_point, dtype)
        # If bmm gets quantized support you need to update this to something
        # else that is not implemented
        self.assertRaisesRegex(
            NotImplementedError,
            "Could not run 'aten::bmm.out' with arguments from the 'QuantizedCPU' backend.",
            lambda: torch.bmm(qx, qy)
        )

if __name__ == '__main__':
    run_tests()<|MERGE_RESOLUTION|>--- conflicted
+++ resolved
@@ -243,20 +243,13 @@
         ]).state
         self.assertExpectedInline(state, '''\
 name: test::foo
-schema: test::foo(Tensor x) -> Tensor
+schema: test::foo(Tensor x) -> (Tensor)
 debug: registered at /dev/null:0
 alias analysis kind: FROM_SCHEMA
-<<<<<<< HEAD
-CPU: impl_t_t :: (Tensor _0) -> Tensor _0 [ boxed unboxed ]
-AutogradCPU: impl_t_t :: (Tensor _0) -> Tensor _0 [ boxed unboxed ]
-Autograd[alias]: impl_t_t :: (Tensor _0) -> Tensor _0 [ boxed unboxed ]
-CompositeImplicitAutograd[alias]: impl_t_t :: (Tensor _0) -> Tensor _0 [ boxed unboxed ]
-=======
 CPU: impl_t_t :: (Tensor _0) -> (Tensor _0) [ boxed unboxed ]
 AutogradCPU: impl_t_t :: (Tensor _0) -> (Tensor _0) [ boxed unboxed ]
 Autograd[alias]: impl_t_t :: (Tensor _0) -> (Tensor _0) [ boxed unboxed ]
 CompositeImplicitAutograd[alias]: impl_t_t :: (Tensor _0) -> (Tensor _0) [ boxed unboxed ]
->>>>>>> 8d93f6b4
 ''')
 
     def test_def_impl_schema_mismatch(self):
@@ -271,15 +264,9 @@
         self.assertExpectedInline(state, '''\
 Inferred operator schema for a C++ kernel function doesn't match the expected function schema.
   operator: test::foo
-<<<<<<< HEAD
-  expected schema: test::foo(Tensor x, Tensor y) -> Tensor
-    registered at /dev/null:0
-  inferred schema: (Tensor _0) -> Tensor _0
-=======
   expected schema: test::foo(Tensor x, Tensor y) -> (Tensor)
     registered at /dev/null:0
   inferred schema: (Tensor _0) -> (Tensor _0)
->>>>>>> 8d93f6b4
     impl_t_t
   reason: The number of arguments is different. 2 vs 1.''')
 
@@ -296,20 +283,13 @@
         ]).state
         self.assertExpectedInline(state, '''\
 name: test::foo
-schema: test::foo(Tensor _0) -> Tensor _0
+schema: test::foo(Tensor _0) -> (Tensor _0)
 debug: registered at /dev/null:0
 alias analysis kind: CONSERVATIVE
-<<<<<<< HEAD
-CPU: impl_t_t :: (Tensor _0) -> Tensor _0 [ boxed unboxed ]
-AutogradCPU: impl_t_t :: (Tensor _0) -> Tensor _0 [ boxed unboxed ]
-Autograd[alias]: impl_t_t :: (Tensor _0) -> Tensor _0 [ boxed unboxed ]
-CompositeImplicitAutograd[alias]: default_def_name_t_t :: (Tensor _0) -> Tensor _0 [ boxed unboxed ]
-=======
 CPU: impl_t_t :: (Tensor _0) -> (Tensor _0) [ boxed unboxed ]
 AutogradCPU: impl_t_t :: (Tensor _0) -> (Tensor _0) [ boxed unboxed ]
 Autograd[alias]: impl_t_t :: (Tensor _0) -> (Tensor _0) [ boxed unboxed ]
 CompositeImplicitAutograd[alias]: default_def_name_t_t :: (Tensor _0) -> (Tensor _0) [ boxed unboxed ]
->>>>>>> 8d93f6b4
 ''')
 
     def test_def_only(self):
@@ -319,7 +299,7 @@
         ]).state
         self.assertExpectedInline(state, '''\
 name: test::foo
-schema: test::foo(Tensor x, Tensor y) -> Tensor
+schema: test::foo(Tensor x, Tensor y) -> (Tensor)
 debug: registered at /dev/null:0
 alias analysis kind: FROM_SCHEMA
 ''')
@@ -338,17 +318,10 @@
         self.assertExpectedInline(state, '''\
 name: test::foo
 schema: (none)
-<<<<<<< HEAD
-CPU: impl_t_t :: (Tensor _0) -> Tensor _0 [ boxed unboxed ]
-AutogradCPU: impl_t_t :: (Tensor _0) -> Tensor _0 [ boxed unboxed ]
-Autograd[alias]: impl_t_t :: (Tensor _0) -> Tensor _0 [ boxed unboxed ]
-CompositeImplicitAutograd[alias]: impl_t_t :: (Tensor _0) -> Tensor _0 [ boxed unboxed ]
-=======
 CPU: impl_t_t :: (Tensor _0) -> (Tensor _0) [ boxed unboxed ]
 AutogradCPU: impl_t_t :: (Tensor _0) -> (Tensor _0) [ boxed unboxed ]
 Autograd[alias]: impl_t_t :: (Tensor _0) -> (Tensor _0) [ boxed unboxed ]
 CompositeImplicitAutograd[alias]: impl_t_t :: (Tensor _0) -> (Tensor _0) [ boxed unboxed ]
->>>>>>> 8d93f6b4
 ''')
 
     def test_computed_table(self):
@@ -367,22 +340,14 @@
         state, table = result.state, result.table
         self.assertExpectedInline(state, '''\
 name: test::foo
-schema: test::foo(Tensor _0) -> Tensor _0
+schema: test::foo(Tensor _0) -> (Tensor _0)
 debug: registered at /dev/null:0
 alias analysis kind: CONSERVATIVE
-<<<<<<< HEAD
-CPU: fn_cpu :: (Tensor _0) -> Tensor _0 [ boxed unboxed ]
-XLA: fn_xla :: (Tensor _0) -> Tensor _0 [ boxed unboxed ]
-AutogradCPU: fn_autogradcpu :: (Tensor _0) -> Tensor _0 [ boxed unboxed ]
-Autograd[alias]: fn_autograd :: (Tensor _0) -> Tensor _0 [ boxed unboxed ]
-CompositeImplicitAutograd[alias]: default_def_name_t_t :: (Tensor _0) -> Tensor _0 [ boxed unboxed ]
-=======
 CPU: fn_cpu :: (Tensor _0) -> (Tensor _0) [ boxed unboxed ]
 XLA: fn_xla :: (Tensor _0) -> (Tensor _0) [ boxed unboxed ]
 AutogradCPU: fn_autogradcpu :: (Tensor _0) -> (Tensor _0) [ boxed unboxed ]
 Autograd[alias]: fn_autograd :: (Tensor _0) -> (Tensor _0) [ boxed unboxed ]
 CompositeImplicitAutograd[alias]: default_def_name_t_t :: (Tensor _0) -> (Tensor _0) [ boxed unboxed ]
->>>>>>> 8d93f6b4
 ''')
 
         # computed dispatch table is too big, so we only check on a few entries we're interested in.
@@ -410,16 +375,11 @@
         state, table = result.state, result.table
         self.assertExpectedInline(state, '''\
 name: test::foo
-schema: test::foo(Tensor _0) -> Tensor _0
+schema: test::foo(Tensor _0) -> (Tensor _0)
 debug: registered at /dev/null:0
 alias analysis kind: CONSERVATIVE
-<<<<<<< HEAD
-CPU: impl_t_t :: (Tensor _0) -> Tensor _0 [ boxed unboxed ]
-CompositeImplicitAutograd[alias]: default_def_name_t_t :: (Tensor _0) -> Tensor _0 [ boxed unboxed ]
-=======
 CPU: impl_t_t :: (Tensor _0) -> (Tensor _0) [ boxed unboxed ]
 CompositeImplicitAutograd[alias]: default_def_name_t_t :: (Tensor _0) -> (Tensor _0) [ boxed unboxed ]
->>>>>>> 8d93f6b4
 ''')
 
         # computed dispatch table is too big, so we only check on a few entries we're interested in.
@@ -447,14 +407,10 @@
         state, table = result.state, result.table
         self.assertExpectedInline(state, '''\
 name: test::foo
-schema: test::foo(Tensor x) -> Tensor
+schema: test::foo(Tensor x) -> (Tensor)
 debug: registered at /dev/null:0
 alias analysis kind: FROM_SCHEMA
-<<<<<<< HEAD
-CompositeImplicitAutograd[alias]: impl_t_t :: (Tensor _0) -> Tensor _0 [ boxed unboxed ]
-=======
 CompositeImplicitAutograd[alias]: impl_t_t :: (Tensor _0) -> (Tensor _0) [ boxed unboxed ]
->>>>>>> 8d93f6b4
 ''')
 
         # computed dispatch table is too big, so we only check on a few entries we're interested in.
@@ -484,16 +440,11 @@
         state, table = result.state, result.table
         self.assertExpectedInline(state, '''\
 name: test::foo
-schema: test::foo(Tensor x) -> Tensor
+schema: test::foo(Tensor x) -> (Tensor)
 debug: registered at /dev/null:0
 alias analysis kind: FROM_SCHEMA
-<<<<<<< HEAD
-CPU: fn_cpu :: (Tensor _0) -> Tensor _0 [ boxed unboxed ]
-CompositeImplicitAutograd[alias]: fn_math :: (Tensor _0) -> Tensor _0 [ boxed unboxed ]
-=======
 CPU: fn_cpu :: (Tensor _0) -> (Tensor _0) [ boxed unboxed ]
 CompositeImplicitAutograd[alias]: fn_math :: (Tensor _0) -> (Tensor _0) [ boxed unboxed ]
->>>>>>> 8d93f6b4
 ''')
 
         # computed dispatch table is too big, so we only check on a few entries we're interested in.
@@ -521,10 +472,10 @@
         state, table = result.state, result.table
         self.assertExpectedInline(state, '''\
 name: test::foo
-schema: test::foo(Tensor x) -> Tensor
+schema: test::foo(Tensor x) -> (Tensor)
 debug: registered at /dev/null:0
 alias analysis kind: FROM_SCHEMA
-Autograd[alias]: impl_t_t :: (Tensor _0) -> Tensor _0 [ boxed unboxed ]
+Autograd[alias]: impl_t_t :: (Tensor _0) -> (Tensor _0) [ boxed unboxed ]
 ''')
 
         # computed dispatch table is too big, so we only check on a few entries we're interested in.
@@ -553,18 +504,12 @@
         state, table = result.state, result.table
         self.assertExpectedInline(state, '''\
 name: test::foo
-schema: test::foo(Tensor x) -> Tensor
+schema: test::foo(Tensor x) -> (Tensor)
 debug: registered at /dev/null:0
 alias analysis kind: FROM_SCHEMA
-<<<<<<< HEAD
-CPU: fn_cpu :: (Tensor _0) -> Tensor _0 [ boxed unboxed ]
-Autograd[alias]: fn_autograd :: (Tensor _0) -> Tensor _0 [ boxed unboxed ]
-CompositeImplicitAutograd[alias]: fn_math :: (Tensor _0) -> Tensor _0 [ boxed unboxed ]
-=======
 CPU: fn_cpu :: (Tensor _0) -> (Tensor _0) [ boxed unboxed ]
 Autograd[alias]: fn_autograd :: (Tensor _0) -> (Tensor _0) [ boxed unboxed ]
 CompositeImplicitAutograd[alias]: fn_math :: (Tensor _0) -> (Tensor _0) [ boxed unboxed ]
->>>>>>> 8d93f6b4
 ''')
 
         # computed dispatch table is too big, so we only check on a few entries we're interested in.
@@ -593,16 +538,11 @@
         state, table = result.state, result.table
         self.assertExpectedInline(state, '''\
 name: test::foo
-schema: test::foo(Tensor x) -> Tensor
+schema: test::foo(Tensor x) -> (Tensor)
 debug: registered at /dev/null:0
 alias analysis kind: FROM_SCHEMA
-<<<<<<< HEAD
-FPGA: fn_fpga :: (Tensor _0) -> Tensor _0 [ boxed unboxed ]
-CompositeImplicitAutograd[alias]: fn_math :: (Tensor _0) -> Tensor _0 [ boxed unboxed ]
-=======
 FPGA: fn_fpga :: (Tensor _0) -> (Tensor _0) [ boxed unboxed ]
 CompositeImplicitAutograd[alias]: fn_math :: (Tensor _0) -> (Tensor _0) [ boxed unboxed ]
->>>>>>> 8d93f6b4
 ''')
 
         # computed dispatch table is too big, so we only check on a few entries we're interested in.
@@ -632,16 +572,11 @@
         state, table = result.state, result.table
         self.assertExpectedInline(state, '''\
 name: test::foo
-schema: test::foo(Tensor x) -> Tensor
+schema: test::foo(Tensor x) -> (Tensor)
 debug: registered at /dev/null:0
 alias analysis kind: FROM_SCHEMA
-<<<<<<< HEAD
-CPU: fn_cpu :: (Tensor _0) -> Tensor _0 [ boxed unboxed ]
-CompositeExplicitAutograd[alias]: fn_defaultbackend :: (Tensor _0) -> Tensor _0 [ boxed unboxed ]
-=======
 CPU: fn_cpu :: (Tensor _0) -> (Tensor _0) [ boxed unboxed ]
 CompositeExplicitAutograd[alias]: fn_defaultbackend :: (Tensor _0) -> (Tensor _0) [ boxed unboxed ]
->>>>>>> 8d93f6b4
 ''')
 
         # computed dispatch table is too big, so we only check on a few entries we're interested in.
@@ -672,18 +607,12 @@
         state, table = result.state, result.table
         self.assertExpectedInline(state, '''\
 name: test::foo
-schema: test::foo(Tensor x) -> Tensor
+schema: test::foo(Tensor x) -> (Tensor)
 debug: registered at /dev/null:0
 alias analysis kind: FROM_SCHEMA
-<<<<<<< HEAD
-CPU: fn_cpu :: (Tensor _0) -> Tensor _0 [ boxed unboxed ]
-Autograd[alias]: fn_autograd :: (Tensor _0) -> Tensor _0 [ boxed unboxed ]
-CompositeExplicitAutograd[alias]: fn_defaultbackend :: (Tensor _0) -> Tensor _0 [ boxed unboxed ]
-=======
 CPU: fn_cpu :: (Tensor _0) -> (Tensor _0) [ boxed unboxed ]
 Autograd[alias]: fn_autograd :: (Tensor _0) -> (Tensor _0) [ boxed unboxed ]
 CompositeExplicitAutograd[alias]: fn_defaultbackend :: (Tensor _0) -> (Tensor _0) [ boxed unboxed ]
->>>>>>> 8d93f6b4
 ''')
 
         # computed dispatch table is too big, so we only check on a few entries we're interested in.
@@ -717,20 +646,13 @@
         state, table = result.state, result.table
         self.assertExpectedInline(state, '''\
 name: test::foo
-schema: test::foo(Tensor x) -> Tensor
+schema: test::foo(Tensor x) -> (Tensor)
 debug: registered at /dev/null:0
 alias analysis kind: FROM_SCHEMA
-<<<<<<< HEAD
-CPU: fn_cpu :: (Tensor _0) -> Tensor _0 [ boxed unboxed ]
-Autograd[alias]: fn_autograd :: (Tensor _0) -> Tensor _0 [ boxed unboxed ]
-CompositeImplicitAutograd[alias]: fn_math :: (Tensor _0) -> Tensor _0 [ boxed unboxed ]
-CompositeExplicitAutograd[alias]: fn_defaultbackend :: (Tensor _0) -> Tensor _0 [ boxed unboxed ]
-=======
 CPU: fn_cpu :: (Tensor _0) -> (Tensor _0) [ boxed unboxed ]
 Autograd[alias]: fn_autograd :: (Tensor _0) -> (Tensor _0) [ boxed unboxed ]
 CompositeImplicitAutograd[alias]: fn_math :: (Tensor _0) -> (Tensor _0) [ boxed unboxed ]
 CompositeExplicitAutograd[alias]: fn_defaultbackend :: (Tensor _0) -> (Tensor _0) [ boxed unboxed ]
->>>>>>> 8d93f6b4
 ''')
 
         # computed dispatch table is too big, so we only check on a few entries we're interested in.
@@ -756,11 +678,7 @@
         ]
         self.assertExpectedInline(
             self.commute("foo", ops, expect_raises=True).state,
-<<<<<<< HEAD
-            '''Tried to register an operator (test::foo(Tensor x, Tensor y) -> Tensor) with the same name and overload '''
-=======
             '''Tried to register an operator (test::foo(Tensor x, Tensor y) -> (Tensor)) with the same name and overload '''
->>>>>>> 8d93f6b4
             '''name multiple times. Each overload's schema should only be registered with a single call to def(). '''
             '''Duplicate registration: registered at /dev/null:0. Original registration: registered at /dev/null:0'''
         )
@@ -775,7 +693,7 @@
         ]).state
         self.assertExpectedInline(state, '''\
 name: test::foo
-schema: test::foo(Tensor x, Tensor y) -> Tensor
+schema: test::foo(Tensor x, Tensor y) -> (Tensor)
 debug: registered at /dev/null:0
 alias analysis kind: PURE_FUNCTION
 ''')
@@ -790,11 +708,7 @@
         ]
         self.assertExpectedInline(
             self.commute("foo", ops, expect_raises=True).state,
-<<<<<<< HEAD
-            '''Tried to register an operator (test::foo(Tensor x) -> Tensor) with the same name and overload '''
-=======
             '''Tried to register an operator (test::foo(Tensor x) -> (Tensor)) with the same name and overload '''
->>>>>>> 8d93f6b4
             '''name multiple times. Each overload's schema should only be registered with a single call to def(). '''
             '''Duplicate registration: registered at /dev/null:0. Original registration: registered at /dev/null:0'''
         )
@@ -810,11 +724,7 @@
         ]
         self.assertExpectedInline(
             self.commute("foo", ops, expect_raises=True).state,
-<<<<<<< HEAD
-            '''Tried to register an operator (test::foo(Tensor x) -> Tensor) with the same name and overload '''
-=======
             '''Tried to register an operator (test::foo(Tensor x) -> (Tensor)) with the same name and overload '''
->>>>>>> 8d93f6b4
             '''name multiple times. Each overload's schema should only be registered with a single call to def(). '''
             '''Duplicate registration: registered at /dev/null:0. Original registration: registered at /dev/null:0'''
         )
@@ -844,13 +754,8 @@
             '''\
 name: test::foo
 schema: (none)
-<<<<<<< HEAD
-CompositeImplicitAutograd[alias]: fn2 :: (Tensor _0) -> Tensor _0 [ boxed unboxed ]
-CompositeImplicitAutograd[alias] (inactive): fn1 :: (Tensor _0) -> Tensor _0 [ boxed unboxed ]
-=======
 CompositeImplicitAutograd[alias]: fn2 :: (Tensor _0) -> (Tensor _0) [ boxed unboxed ]
 CompositeImplicitAutograd[alias] (inactive): fn1 :: (Tensor _0) -> (Tensor _0) [ boxed unboxed ]
->>>>>>> 8d93f6b4
 '''
         )
 
@@ -908,7 +813,6 @@
 AutogradCPU     fallthrough [backend fallback]
 AutogradXLA     fallthrough [backend fallback]
 AutogradLazy    fallthrough [backend fallback]
-<<<<<<< HEAD
 '''
         )
 
@@ -983,82 +887,6 @@
 '''
         )
 
-=======
-'''
-        )
-
-    def test_math_autogradcpu(self):
-        dispatcher = PythonDispatcher()
-        dispatcher.register(["CPU", "XLA", "Lazy", "CompositeImplicitAutograd", "AutogradCPU"])
-        self.assertExpectedInline(
-            dispatcher.dispatchTable(),
-            '''\
-
-Computed Dispatch Table
-key             kernel
----------------------------
-CPU             fn_CPU [kernel]
-XLA             fn_XLA [kernel]
-Lazy            fn_Lazy [kernel]
-FPGA            fn_CompositeImplicitAutograd [math kernel]
-AutogradOther   fn_CompositeImplicitAutograd [math kernel]
-AutogradCPU     fn_AutogradCPU [kernel]
-AutogradXLA     fallthrough [backend fallback]
-AutogradLazy    fallthrough [backend fallback]
-'''
-        )
-        self.assertExpectedInline(
-            dispatcher.registrations(),
-            '''\
-
-Registered Kernels
-key             kernel
----------------------------
-CPU             fn_CPU
-XLA             fn_XLA
-Lazy            fn_Lazy
-AutogradCPU     fn_AutogradCPU
-CompositeImplicitAutograd[alias] fn_CompositeImplicitAutograd
-'''
-        )
-
-    def test_defaultbackend_autogradcpu(self):
-        dispatcher = PythonDispatcher()
-        dispatcher.register(["CPU", "XLA", "Lazy", "CompositeExplicitAutograd", "AutogradCPU"])
-        self.assertExpectedInline(
-            dispatcher.dispatchTable(),
-            '''\
-
-Computed Dispatch Table
-key             kernel
----------------------------
-CPU             fn_CPU [kernel]
-XLA             fn_XLA [kernel]
-Lazy            fn_Lazy [kernel]
-FPGA            fn_CompositeExplicitAutograd [default backend kernel]
-AutogradOther   fallthrough [backend fallback]
-AutogradCPU     fn_AutogradCPU [kernel]
-AutogradXLA     fallthrough [backend fallback]
-AutogradLazy    fallthrough [backend fallback]
-'''
-        )
-
-        self.assertExpectedInline(
-            dispatcher.registrations(),
-            '''\
-
-Registered Kernels
-key             kernel
----------------------------
-CPU             fn_CPU
-XLA             fn_XLA
-Lazy            fn_Lazy
-AutogradCPU     fn_AutogradCPU
-CompositeExplicitAutograd[alias] fn_CompositeExplicitAutograd
-'''
-        )
-
->>>>>>> 8d93f6b4
     def test_autogradother(self):
         dispatcher = PythonDispatcher()
         dispatcher.register(["CPU", "FPGA", "CompositeImplicitAutograd"])
