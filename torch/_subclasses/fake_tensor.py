import contextlib
import functools
import itertools
import logging
import os
import traceback
import weakref
from dataclasses import dataclass
from functools import partial
from typing import Any, Callable, Dict, List, Optional, Tuple, Type, TypeVar, Union
from weakref import ReferenceType

import torch
import torch._custom_op
import torch._logging

from torch._C import (
    _get_fake_tensor_mode,
    _set_fake_tensor_mode,
    _unset_fake_tensor_mode,
)
from torch._guards import Source
from torch._ops import OpOverload
from torch._prims_common import (
    elementwise_dtypes,
    ELEMENTWISE_TYPE_PROMOTION_KIND,
    is_boolean_dtype,
    is_float_dtype,
    is_integer_dtype,
)
from torch._subclasses.meta_utils import MetaConverter
from torch._utils import render_call
from torch.fx.experimental.symbolic_shapes import (
    DimConstraint,
    DimDynamic,
    free_symbols,
)
from torch.fx.operator_schemas import normalize_function
from torch.multiprocessing.reductions import StorageWeakRef
from torch.overrides import TorchFunctionMode
from torch.utils._mode_utils import no_dispatch
from torch.utils._python_dispatch import (
    _get_current_dispatch_mode_stack,
    is_traceable_wrapper_subclass,
    TorchDispatchMode,
)

from torch.utils._pytree import PyTree, tree_flatten, tree_map, tree_map_only
from torch.utils._stats import count, count_label
from torch.utils.weak import WeakIdRef

DimList = List

log = logging.getLogger(__name__)
not_implemented_log = torch._logging.getArtifactLogger(__name__, "not_implemented")

pytree = torch.utils._pytree
T = TypeVar("T")
TensorWeakRef = Any

aten = torch._ops.ops.aten

CONSTANT_NUMEL_LIMIT = 1

RECURSION_COUNT = 0


# Small helper that increments recursion count, and
# resets it when the object goes out of scope.  Useful
# if you don't want to increase indentation which is
# what a context manager would do.
class IncrementRecursionCount:
    def __init__(self):
        global RECURSION_COUNT
        RECURSION_COUNT += 1

    def __del__(self):
        global RECURSION_COUNT
        RECURSION_COUNT -= 1


@dataclass
class UnsupportedFakeTensorException(RuntimeError):
    reason: str


@dataclass
class DynamicOutputShapeException(RuntimeError):
    func: OpOverload


@dataclass
class DataDependentOutputException(RuntimeError):
    func: OpOverload


@dataclass
class UnsupportedOperatorException(RuntimeError):
    func: OpOverload


_device_not_kwarg_ops = (
    aten._resize_output_.default,
    aten._nested_tensor_from_tensor_list.default,
    aten._nested_tensor_from_tensor_list.out,
    aten.pin_memory.default,
    aten.is_pinned.default,
    aten.to.device,
    aten.to.prim_Device,
    aten._pin_memory.default,
    aten._pin_memory.out,
    aten._resize_output.default,
    aten._resize_output.out,
)

# this op is never actually used
_non_kwarg_device_constructors = (aten._list_to_tensor,)


def contains_tensor_types(type):
    tensor_type = torch._C.TensorType.get()
    return type.isSubtypeOf(tensor_type) or any(
        contains_tensor_types(e) for e in type.containedTypes()
    )


_like_tensor_constructors = (
    aten.empty_like.default,
    aten.empty_like.out,
    aten.full_like.default,
    aten.full_like.out,
    aten.ones_like.default,
    aten.ones_like.out,
    aten.rand_like.default,
    aten.rand_like.out,
    aten.randn_like.default,
    aten.randn_like.out,
    aten.randint_like.default,
    aten.randint_like.out,
    aten.randint_like.low_dtype,
    aten.randint_like.low_dtype_out,
    aten.zeros_like.default,
    aten.zeros_like.out,
    aten.new_empty.default,
    aten.new_empty.out,
    aten.new_empty_strided.default,
    aten.new_empty_strided.out,
    aten.new_full.default,
    aten.new_full.out,
    aten.new_zeros.default,
    aten.new_zeros.out,
    aten.new_ones.default,
    aten.new_ones.out,
)


def is_fake_tensor(val):
    if isinstance(val, FakeTensor):
        return True
    if is_traceable_wrapper_subclass(val):
        inner_tensors, _ = val.__tensor_flatten__()
        return all(is_fake_tensor(x) for x in inner_tensors)
    return False


@contextlib.contextmanager
def unset_fake_temporarily():
    old = _unset_fake_tensor_mode()
    try:
        yield old
    finally:
        _set_fake_tensor_mode(old)


@functools.lru_cache(None)
def _is_tensor_constructor(func: OpOverload):
    assert isinstance(func, OpOverload)
    schema = func._schema
    if any(contains_tensor_types(arg.type) for arg in schema.arguments):
        return False
    # TODO: no real reason to restrict multiple outputs
    return (
        len(schema.returns) == 1 and schema.returns[0].type is torch._C.TensorType.get()
    )


def is_fake(x):
    if isinstance(x, FakeTensor):
        return True
    if is_traceable_wrapper_subclass(x):
        flattened_tensors, _ = type(x).__tensor_flatten__(x)
        # need to recurse because we could have nested subclasses
<<<<<<< HEAD
        return all(is_fake(x) for x in flattened_tensors)
=======
        all_fake = all(is_fake(x) for x in flattened_tensors)
        any_fake = any(is_fake(x) for x in flattened_tensors)
        assert all_fake == any_fake, "got mixed fake and real tensors!"
        return all_fake
>>>>>>> cfa4edcd
    return False


@functools.lru_cache(None)
def get_schema_info(func):
    return torch._C._SchemaInfo(func._schema)  # type: ignore[attr-defined]


# many of the decompositions registered to torch/_prims do not at the moment model
# aliasing or strides, so as an incremental step, just enable the decompositions in
# torch/_decomp/decompositions.py.
# decomps are used for aot autograd tracing so we would like to unify on their
# implementation and add additional testing to them
@functools.lru_cache(None)
def torch_decomp_decompositions(func):
    from torch._decomp import decomposition_table

    decompositions = torch._decomp.decompositions
    decomp_attrs = [getattr(decompositions, attr) for attr in dir(decompositions)]
    return decomposition_table[func] in decomp_attrs


def tree_flatten_only(ty: Type[T], pytree: PyTree):
    flat_vals, _ = tree_flatten(pytree)
    return [elem for elem in flat_vals if isinstance(elem, ty)]


# Similar to `MetaConverter`, this is a class for converting
# multiple tensors into fake tensors which share the same view/storage
# structure. Like `MetaConverter`, it uses `WeakIdRef` to
# hold a weak reference for all memoized tensors.
class FakeTensorConverter:
    @property
    def tensor_memo(self):
        return self.meta_converter.tensor_memo

    meta_converter: MetaConverter
    constant_storage_mapping: Dict[StorageWeakRef, List[ReferenceType]]

    def __init__(self):
        self.meta_converter = MetaConverter()

        # map from to storage to corresponding constant tensors
        self.constant_storage_mapping = {}

    def add_constant_storage_mapping(self, fake_tensor):
        # when you have a constant, aliased tensor:
        # const_tensor.add_(torch.rand([1]))
        # all aliases of it must become no longer const
        assert isinstance(fake_tensor, FakeTensor) and fake_tensor.constant is not None
        weak_st = StorageWeakRef(fake_tensor.constant._typed_storage())

        # we need a map from a weak storage to all of its corresponding
        # constant tensors. python doesn't have the weak value equivalent
        # of defaultdict(list), so we are using a WeakValueDictionary as one
        if weak_st not in self.constant_storage_mapping:
            self.constant_storage_mapping[weak_st] = []
        self.constant_storage_mapping[weak_st].append(weakref.ref(fake_tensor))

    def invalidate_constant_aliases(self, tensor):
        assert not isinstance(tensor, FakeTensor)

        weak_st = StorageWeakRef(tensor._typed_storage())
        if weak_st not in self.constant_storage_mapping:
            return

        for weak_tensor_ref in self.constant_storage_mapping[weak_st]:
            ten = weak_tensor_ref()
            if ten is not None:
                ten._fix_weakref()
                ten.constant = None

        del self.constant_storage_mapping[weak_st]

    def _get_memo(self, t):
        if WeakIdRef(t) in self.tensor_memo:
            out = self.tensor_memo[WeakIdRef(t)]
            out._fix_weakref()
            return out
        return None

    def set_tensor_memo(self, t, v):
        th = WeakIdRef(t)

        # hold a weak ref to self, otherwise it will be kept alive
        # by the del_ten closure
        self_weak_ref = weakref.ref(self)

        def del_ten():
            self_ref = self_weak_ref()
            if self_ref is None:
                return
            # on shutdown, th may not be in memo
            self_ref.tensor_memo.pop(th, None)

        weakref.finalize(t, del_ten)
        self.tensor_memo[th] = v

    def from_real_tensor(
        self,
        fake_mode,
        t,
        make_constant=False,
        shape_env=None,
        ignore_subclass=False,
        *,
        source=None,
        dynamic_dims: Optional[DimList[DimDynamic]] = None,
        constraint_dims: Optional[DimList[DimConstraint]] = None,
        memoized_only=False,
    ):
        maybe_memo = self._get_memo(t)
        if maybe_memo is not None:
            return maybe_memo
        if memoized_only:
            return None
        existing_device = t.device
        # not yet supported in metatensors
        if t.is_quantized:
            raise UnsupportedFakeTensorException("quantized nyi in meta tensors")
        if type(t) is torch.nn.Parameter:
            assert not make_constant

        def mk_fake_tensor(make_meta_t):
            # NB: don't use in_kernel_invocation_manager. to
            # ensure FakeTensor can internally do constant computation
            # as necessary.  Invocation manager is "more correct" as
            # it works for more operators in make_meta_t, but
            # invariant is that make_meta_t only calls factories
            # for which it is not strictly necessary to use the
            # invocation manager (I think!)
            with no_dispatch():
                return FakeTensor(
                    fake_mode,
                    make_meta_t(),
                    existing_device,
                    constant=t if make_constant else None,
                )

        out = self.meta_converter(
            t,
            shape_env=shape_env,
            callback=mk_fake_tensor,
            ignore_subclass=ignore_subclass,
            source=source,
            dynamic_dims=dynamic_dims,
            constraint_dims=constraint_dims,
        )
        if out is NotImplemented:
            raise UnsupportedFakeTensorException("meta converter nyi")
        if make_constant:
            self.add_constant_storage_mapping(out)
        # NB: meta_converter set the memo
        return out

    # If you specify the device, it MUST be a meta tensor.
    def from_meta_and_device(self, fake_mode, t, device):
        assert (
            t.device.type == "meta"
        ), f"tensor's device must be `meta`, got {t.device.type} instead"
        maybe_memo = self._get_memo(t)
        if maybe_memo is not None:
            return maybe_memo
        out = FakeTensor(fake_mode, t, device)
        self.set_tensor_memo(t, out)
        return out

    # You can have a real tensor that you need to convert into a fake tensor.
    # If you have a meta tensor already, call from_meta_and_device.
    #
    # You're allowed to pass a meta tensor to be turned into a fake
    # tensor; although an odd thing to do, this can occur if you're doing
    # cross ref testing and the inner test is already operating on meta tensors.
    def __call__(
        self,
        fake_mode,
        t,
        *,
        make_constant=False,
        shape_env=None,
        ignore_subclass=False,
        source=None,
        dynamic_dims=None,
        constraint_dims=None,
        memoized_only=False,
    ):
        return self.from_real_tensor(
            fake_mode,
            t,
            make_constant,
            shape_env=shape_env,
            ignore_subclass=ignore_subclass,
            source=source,
            dynamic_dims=dynamic_dims,
            constraint_dims=constraint_dims,
            memoized_only=memoized_only,
        )


op_implementations = []


def register_op_impl(run_impl_check: Union[Callable[[OpOverload], bool], OpOverload]):
    def impl_decorator(op_impl):
        global op_implementations
        if isinstance(run_impl_check, OpOverload):
            op_implementations.append((lambda func: func == run_impl_check, op_impl))
        else:
            op_implementations.append((run_impl_check, op_impl))

        return op_impl

    return impl_decorator


@register_op_impl(
    lambda func: (_is_tensor_constructor(func) or func in _like_tensor_constructors)
)
def constructors(fake_mode, func, *args, **kwargs):
    assert func not in _non_kwarg_device_constructors
    _, new_kwargs = normalize_function(
        func, args=args, kwargs=kwargs, normalize_to_only_use_kwargs=True
    )
    if func in _like_tensor_constructors:
        default_device = new_kwargs["input"].device
        # TODO: file issue
        args = (new_kwargs.pop("input"),)
    else:
        # cpu is default device if none is specified
        default_device = torch.device("cpu")
        args = ()
    out_device = new_kwargs.pop("device", None)
    out_device = out_device if out_device is not None else default_device
    new_kwargs["device"] = torch.device("meta")
    # _like constructors have fake tensor inputs (maybe this causes the non-like
    # to fail? hmmm)
    with in_kernel_invocation_manager(fake_mode):
        r = func(*args, **new_kwargs)
    return FakeTensor(fake_mode, r, out_device)


@register_op_impl(lambda func: func in (aten.to.prim_Device, aten.to.device))
def non_kwarg_to(fake_mode, func, *args, **kwargs):
    _, new_kwargs = normalize_function(
        func, args, kwargs, normalize_to_only_use_kwargs=True
    )
    input_device = new_kwargs["device"]
    out_device = input_device if input_device else new_kwargs["input"].device
    new_kwargs["device"] = torch.device("meta")
    inp = new_kwargs.pop("input")
    with in_kernel_invocation_manager(fake_mode):
        r = func(inp, **new_kwargs)
    # TODO: I think this does the wrong thing if r is inp
    return fake_mode.fake_tensor_converter.from_meta_and_device(
        fake_mode, r, out_device
    )


# Many of these operators mutate striding in place and output conj depending on input
# that is not reflected in meta registration.
# TODO: fix registrations, add all existing impls that are correct
def unsupported_complex_op(op):
    if op.namespace not in ("aten", "prims"):
        return False
    if op is aten._fft_c2c.default:
        return False

    op_name = op.name()
    if "fft" in op_name:
        return True
    return False


# These operators mutate striding in place and output conj depending on input
# that is not reflected in meta registration
@register_op_impl(unsupported_complex_op)
def unsupported_fft(fake_mode, func, *args, **kwargs):
    raise UnsupportedOperatorException(func)


# Dont default to default device handling,
# since the device of `the_template` is ignored
@register_op_impl(aten.resize_as_.default)
def resize_as_(fake_mode, func, *args, **kwargs):
    with in_kernel_invocation_manager(fake_mode):
        return func(*args, **kwargs)


@register_op_impl(aten._sparse_coo_tensor_with_dims_and_tensors.default)
def _sparse_coo_tensor_with_dims_and_tensors(fake_mode, func, *args, **kwargs):
    # TODO: remove me
    return constructors(fake_mode, func, *args, **kwargs)


# index.Tensor data-dependent in only some conditions
@register_op_impl(
    lambda func: torch.Tag.dynamic_output_shape in func.tags  # type: ignore[attr-defined]
    and func
    not in [aten.index.Tensor, aten.nonzero.default, aten.repeat_interleave.Tensor]
)
def dyn_shape(fake_mode, func, *args, **kwargs):
    raise DynamicOutputShapeException(func)


@register_op_impl(lambda func: func is aten.repeat_interleave.Tensor)
def repeat_interleave_tensor(fake_mode, func, repeats, output_size=None):
    if output_size is None:
        raise DynamicOutputShapeException(func)
    return repeats.new_empty(output_size)


@register_op_impl(lambda func: func is torch.ops.aten._local_scalar_dense.default)
def local_scalar_dense(fake_mode, func, arg):
    if fake_mode.shape_env is None or not fake_mode.shape_env.allow_scalar_outputs:
        # Without symints/symfloats, cannot handle this
        raise DataDependentOutputException(func)
    if is_float_dtype(arg.dtype):
        return fake_mode.shape_env.create_unbacked_symfloat()
    elif is_integer_dtype(arg.dtype):
        return fake_mode.shape_env.create_unbacked_symint()
    elif is_boolean_dtype(arg.dtype):
        return fake_mode.shape_env.create_unbacked_symbool()
    else:
        raise NotImplementedError(f"local_scalar_dense/item NYI for {arg.dtype}")


@register_op_impl(lambda func: func is torch.ops.aten.nonzero.default)
def nonzero(fake_mode, func, arg):
    if (
        fake_mode.shape_env is None
        or not fake_mode.shape_env.allow_dynamic_output_shape_ops
    ):
        # Without symints/symfloats, cannot handle this
        raise DynamicOutputShapeException(func)

    if arg.nonzero_memo is None:
        import sys

        from torch.fx.experimental.symbolic_shapes import constrain_range

        nnz = fake_mode.shape_env.create_unbacked_symint()

        # This is unsound, but it works well in practice
        # See https://docs.google.com/document/d/1lFRYAJo5nrfxRhwIzGnfi2pbLpU6T4ytSRSuLJ5qebI/edit#
        # TODO: Add a config knob to turn off this unsound behavior
        #
        # NB: If numel < 2, the bounds here might be COMPLETELY
        # disjoint with what can actually occur.  But this is fine:
        # remember, the hypothesis is that if your later code works
        # with N >= 2, it will work with N = 1 and N = 0.
        maxval = sys.maxsize - 1
        if not free_symbols(arg.numel()):
            # Don't upgrade the range if numel is less than two, since we then
            # have an empty range which makes things go explodey.  We also
            # don't allow for 2 because that would specialize the unbacked
            # SymInt to 2, which is also likely to be buggy.
            if arg.numel() >= 2:
                maxval = arg.numel()
        constrain_range(nnz, min=2, max=maxval)

        arg._nonzero_memo = nnz
        arg._nonzero_memo_vc = arg._version

    return arg.new_empty((arg.nonzero_memo, arg.dim()), dtype=torch.int64)


# NB: this must be ordered after local_scalar_dense
@register_op_impl(
    lambda func: torch.Tag.data_dependent_output in func.tags  # type: ignore[attr-defined]
)
def data_dep(fake_mode, func, *args, **kwargs):
    raise DataDependentOutputException(func)


# Bool Indices get Expanded as Masks
# See: IndexingUtils.h:expandTensors
def check_no_bool_index_tensors(func, self, indices):
    for index in indices:
        if index is not None and index.dtype in (torch.bool, torch.uint8):
            raise DynamicOutputShapeException(func)


def run_and_return_new_tensor_of_input_device(fake_mode, func, args, kwargs):
    _, new_kwargs = normalize_function(
        func, args=args, kwargs=kwargs, normalize_to_only_use_kwargs=True
    )

    out_device = new_kwargs["input"].device
    with in_kernel_invocation_manager(fake_mode):
        out = func(*args, **kwargs)

    if out is new_kwargs["input"]:
        return out  # copy_
    return FakeTensor(fake_mode, out, out_device)


# Dont default to default device handling,
# Since op can take in non-zero sized cpu
# index tensors with cuda self
@register_op_impl(aten.index.Tensor)
def index_tensor(fake_mode, func, *args, **kwargs):
    from torch._meta_registrations import meta_index_Tensor

    _, new_kwargs = normalize_function(
        func, args=args, kwargs=kwargs, normalize_to_only_use_kwargs=True
    )

    out_device = new_kwargs["input"].device
    # ensure nonzero call goes to fake tensor
    with fake_mode:
        out = meta_index_Tensor(*args, **kwargs)
        return out.to(out_device)


# Can take mixed meta/non-meta arguments; the meta registration
# will roughly do the right thing even when given real devices
@register_op_impl(aten._embedding_bag.default)
def embedding_bag(fake_mode, func, *args, **kwargs):
    from torch._meta_registrations import meta_embedding_bag

    with fake_mode:
        return meta_embedding_bag(*args, **kwargs)


# takes in multiple-devices, dont default to default device handling
@register_op_impl(aten.index_put.default)
@register_op_impl(aten._unsafe_index_put.default)
@register_op_impl(aten.copy.default)
@register_op_impl(aten.copy_.default)
@register_op_impl(aten.slice_scatter.default)
def multi_device_op_default(fake_mode, func, *args, **kwargs):
    return run_and_return_new_tensor_of_input_device(fake_mode, func, args, kwargs)


# same with multi_device_op_default, but return the input
@register_op_impl(aten.index_put_.default)
@register_op_impl(aten.copy.out)
@register_op_impl(aten.slice_scatter.out)
def multi_device_op_out(fake_mode, func, *args, **kwargs):
    with in_kernel_invocation_manager(fake_mode):
        out = func(*args, **kwargs)

    _, new_kwargs = normalize_function(
        func, args=args, kwargs=kwargs, normalize_to_only_use_kwargs=True
    )

    return new_kwargs["input"]


@register_op_impl(lambda fn: fn in _device_not_kwarg_ops)
def nyi(fake_mode, func, *args, **kwargs):
    assert func not in _device_not_kwarg_ops, f"NYI: {func}"


@register_op_impl(
    lambda func: func in (aten.convolution.default, aten.convolution_backward.default)
)
def conv(fake_mode, func, *args, **kwargs):
    _, kwargs = normalize_function(
        func, args=args, kwargs=kwargs, normalize_to_only_use_kwargs=True
    )
    device = kwargs["input"].fake_device
    # need to re-enable mode so the tensors report fake device
    with fake_mode:
        # if the input is unsqueezed is done in Convolution.cpp we get segfault
        k = kwargs["weight"].ndim
        batch = kwargs["input"].shape[0]

        from torch.fx.experimental.symbolic_shapes import has_hint

        if not has_hint(batch):
            # TODO: We can make this a little more faithful with best effort
            # channels last detection (but only if it's statically obvious!)
            mem_fmt = None
        elif k == 3 and not kwargs["input"].is_mkldnn and not kwargs["input"].is_xpu:
            mem_fmt = None
        else:
            if func is aten.convolution.default:
                conv_backend = torch._C._select_conv_backend(**kwargs)
            else:
                conv_backend = torch._C._select_conv_backend(
                    kwargs["input"],
                    kwargs["weight"],
                    bias=None,
                    stride=kwargs["stride"],
                    padding=kwargs["padding"],
                    dilation=kwargs["dilation"],
                    transposed=kwargs["transposed"],
                    output_padding=kwargs["output_padding"],
                    groups=kwargs["groups"],
                    bias_sizes=kwargs["bias_sizes"],
                )
            mem_fmt = torch._C._conv_determine_backend_memory_format(
                kwargs["input"], kwargs["weight"], conv_backend
            )

    def convert(t, mem_fmt):
        if t is None:
            return t
        if mem_fmt is not None:
            t = t.to(memory_format=mem_fmt)
        return FakeTensor(fake_mode, t, device)

    with in_kernel_invocation_manager(fake_mode):
        out = func(**kwargs)

        if func is aten.convolution.default:
            return convert(out, mem_fmt)
        else:
            return (
                convert(out[0], mem_fmt),
                convert(out[1], mem_fmt),
                convert(out[2], None),
            )


FAST_OP_IMPLEMENTATIONS = {}


# Unlike register_op_impl, these don't do the slow iteration for
# run_impl_check, and these run BEFORE decompositions
def register_fast_op_impl(func: OpOverload):
    def impl_decorator(op_impl):
        FAST_OP_IMPLEMENTATIONS[func] = op_impl
        return op_impl

    return impl_decorator


# infer_size_impl in ExpandUtils
def infer_size(a, b):
    dimsA = len(a)
    dimsB = len(b)
    ndim = max(dimsA, dimsB)
    expandedSizes = [0] * ndim
    for i in range(ndim - 1, -1, -1):
        offset = ndim - 1 - i
        dimA = dimsA - 1 - offset
        dimB = dimsB - 1 - offset
        sizeA = a[dimA] if dimA >= 0 else 1
        sizeB = b[dimB] if dimB >= 0 else 1
        if not (sizeA == sizeB or sizeA == 1 or sizeB == 1):
            raise RuntimeError(
                f"The size of tensor a ({sizeA}) "
                f"must match the size of tensor b ({sizeB}) "
                f"at non-singleton dimension {i})"
            )
        expandedSizes[i] = sizeB if sizeA == 1 else sizeA
    return tuple(expandedSizes)


def make_fast_binary_impl(slow_ref):
    def fast_binary_impl(mode, *args, **kwargs):
        def slow(msg):
            count_label(f"slow {msg}")
            with mode:
                return slow_ref(*args, **kwargs)

        count_label("attempt fast")

        # Fast path (based off of TensorIterator fast path).
        # Unfortunately, there is no way to easily deduplicate
        # this with either the TensorIterator C++ implementation
        # (which we don't want to SymIntify, and also the algorithm
        # here is slightly different from TensorIterator to allow
        # for broadcasting), nor the PrimTorch implementation
        # (which does not actually implement a fast path.)

        operands = args

        # compute_shape
        has_scalars = False
        has_tensors = False
        final_shape = None
        for op in operands:
            shape = op.shape if isinstance(op, torch.Tensor) else ()
            if len(shape) == 0:
                has_scalars = True
            else:
                has_tensors = True
            if final_shape is None:
                final_shape = shape
            # TODO: Minor optimization: track if the shapes
            # were equal so you can skip the equality check
            # below if unnecessary
            final_shape = infer_size(final_shape, shape)
        assert final_shape is not None

        # Do some extra safety checks to see if the output
        # stride is obvious
        for op in operands:
            if isinstance(op, torch.Tensor) and op.shape == final_shape:
                break
        else:
            return slow("both tensors nontrivially broadcast")

        # compute_types
        cpu = torch.device("cpu")
        common_device = cpu
        common_dtype = None
        output_dtype = None
        has_different_input_dtypes = False
        for op in operands:
            if not isinstance(op, torch.Tensor):
                # Use elementwise_dtypes for the tricky case
                has_different_input_dtypes = True
                continue
            if common_device == cpu and not op.device.type == "cpu":
                common_device = op.device
            # Slightly simplified here as target_dtype cannot vary
            if common_dtype is None:
                common_dtype = op.dtype
            elif common_dtype != op.dtype:
                has_different_input_dtypes = True

        if has_different_input_dtypes:
            # compute promotion
            # TODO: we don't need the compute type
            _, common_dtype = elementwise_dtypes(
                *operands, type_promotion_kind=ELEMENTWISE_TYPE_PROMOTION_KIND.DEFAULT
            )

        # check all tensors on same device
        # cpu scalars are assumed allow
        current_cpu_scalars_on_non_cpu = 0
        max_cpu_scalars_on_non_cpu = 1  # hard coded atm
        for op in operands:
            if not isinstance(op, torch.Tensor):
                continue
            if common_device != cpu and op.dim() == 0 and op.device == cpu:
                if current_cpu_scalars_on_non_cpu >= max_cpu_scalars_on_non_cpu:
                    return slow("error")
                current_cpu_scalars_on_non_cpu += 1
            elif op.device != common_device:
                return slow("error")

        # compute_fast_setup_type
        is_contiguous = True
        is_channels_last = True
        # TODO: is_non-overlapping_and_dense (not bound from Python
        # no inplace, no out, everything defined
        for op in operands:
            if not isinstance(op, torch.Tensor):
                continue
            is_contiguous = is_contiguous and op.is_contiguous(
                memory_format=torch.contiguous_format
            )
            is_channels_last = is_channels_last and op.is_contiguous(
                memory_format=torch.channels_last
            )
        if is_contiguous:
            # do contiguous
            count_label("fast is_contiguous")
            return FakeTensor(
                mode,
                torch.empty(
                    final_shape,
                    dtype=common_dtype,
                    device="meta",
                    memory_format=torch.contiguous_format,
                ),
                device=common_device,
            )
        if is_channels_last:
            count_label("fast channels_last")
            # do channels last
            return FakeTensor(
                mode,
                torch.empty(
                    final_shape,
                    dtype=common_dtype,
                    device="meta",
                    memory_format=torch.channels_last,
                ),
                device=common_device,
            )

        return slow("no contiguity match")

    return fast_binary_impl


@functools.lru_cache(None)
def get_fast_op_impls():
    import torch._refs

    register_fast_op_impl(torch.ops.aten.add.Tensor)(
        make_fast_binary_impl(torch._refs.add)
    )
    register_fast_op_impl(torch.ops.aten.sub.Tensor)(
        make_fast_binary_impl(torch._refs.sub)
    )
    register_fast_op_impl(torch.ops.aten.mul.Tensor)(make_fast_binary_impl(torch._refs.mul))  # type: ignore[has-type]
    register_fast_op_impl(torch.ops.aten.div.Tensor)(
        make_fast_binary_impl(torch._refs.div)
    )
    return FAST_OP_IMPLEMENTATIONS


@functools.lru_cache(None)
def init_cuda_context():
    # Backward will error with cuda Fake Tensors if no cuda tensors have been initialized first
    if torch.cuda.is_available():
        torch.empty(1, device="cuda") if torch.version.hip is None else torch.zeros(
            1, device="cuda"
        )


@contextlib.contextmanager
def in_kernel_invocation_manager(fake_mode):
    # See: note [Fake Tensor Dispatch Keys]
    prev_in_kernel = fake_mode.in_kernel_invocation
    meta_in_tls = torch._C._meta_in_tls_dispatch_include()
    assert meta_in_tls == prev_in_kernel, f"{meta_in_tls}, {prev_in_kernel}"

    guard = torch._C._DisableTorchDispatch()  # type: ignore[attr-defined]
    fake_mode.in_kernel_invocation = True
    torch._C._set_meta_in_tls_dispatch_include(True)
    try:
        yield
    finally:
        fake_mode.in_kernel_invocation = prev_in_kernel
        torch._C._set_meta_in_tls_dispatch_include(prev_in_kernel)
        del guard


# Return if the function allows Python numbers to bind to Tensors
def should_allow_numbers_as_tensors(func: OpOverload):
    return torch._C._should_allow_numbers_as_tensors(
        func.name().split("::")[-1].split(".")[0]
    )


class FakeTensorConfig:
    debug = os.environ.get("TORCH_FAKE_TENSOR_DEBUG", False)


class FakeTensor(torch.Tensor):
    """
    Meta tensors give you the ability to run PyTorch code without having to
    actually do computation through tensors allocated on a `meta` device.
    Because the device is `meta`, meta tensors do not model device propagation.
    FakeTensor extends MetaTensors to also carry an additional `fake_device`
    which tracks devices that would have been used.
    """

    fake_device: torch.device
    fake_mode: "FakeTensorMode"
    constant: Optional[torch.Tensor]

    # This memorizes the unbacked SymInt representing the number of nonzero
    # elements in this tensor.  This is helpful if you do something like
    # x[mask] and y[mask]; mask.nonzero() gets repeatedly called and should
    # give a consistent unbacked SymInt.  It needs to be invalidated in the
    # same way constant is.
    # TODO: Generalize this as needed, e.g., into a trie of memos
    _nonzero_memo: Optional[torch.SymInt]
    _nonzero_memo_vc: Optional[int]

    @property
    def nonzero_memo(self):
        if self._nonzero_memo is None:
            return None
        # Version counter based tracking isn't 100% sound but it's close
        # enough
        if self._nonzero_memo_vc != self._version:
            self._nonzero_memo = None
            return None
        return self._nonzero_memo

    @property
    def device(self):
        if self.fake_mode.in_kernel_invocation:
            return torch.device("meta")
        else:
            return self.fake_device

    # Note: [Fake Tensor Dispatch Keys]
    # In order to model the behavior of device-specific autocast
    # and autograd logic, we update the dispatch keys of FakeTensors
    # to reflect their fake device. This includes the BackendComponent
    # (DispatchKey::Meta -> DispatchKey::CUDA), and also the BackendComponent
    # related Autocast and Autograd keys. __torch__dispatch__ sits below
    # Autocast and Autograd, and is only invoked when we are at the
    # kernel for the BackendComponent. Then, we add Meta to the
    # thread-local dispatch include set to hit the meta kernel
    # instead of the kernel of the BackendComponent for the fake device.
    # The `device_for_backend_keys` does that below

    @staticmethod
    def __new__(cls, fake_mode, elem, device, constant=None):
        self = torch.Tensor._make_subclass(
            cls,
            elem,
            elem.requires_grad,
            dispatch_device=True,
            device_for_backend_keys=device,
        )

        assert elem.device.type == "meta", elem.device.type
        device = device if isinstance(device, torch.device) else torch.device(device)
        # NB: it is fine, if a little confusing, for device to be meta
        # (we are faking a meta tensor in that case).  However, it often
        # indicates some sort of confusion (e.g., you accidentally passed
        # in a meta tensor when you should have passed in the real tensor).
        # So by default we disallow meta, and if you are working in a situation
        # where it is helpful (e.g., crossref testing) you can turn it back
        # on
        if not fake_mode.allow_meta:
            assert device.type != "meta"
        # normalize device.
        if device.type == "cuda":
            init_cuda_context()

        if (
            device.type in ["cuda", "hpu", torch._C._get_privateuse1_backend_name()]
            and device.index is None
        ):
            device = torch.device(
                f"{device.type}:{getattr(torch, device.type).current_device()}"
            )
        self.fake_device = device  # type: ignore[attr-defined]
        self.fake_mode = fake_mode  # type: ignore[attr-defined]
        self.constant = constant  # type: ignore[attr-defined]
        self._nonzero_memo = None  # type: ignore[attr-defined]
        self._nonzero_memo_vc = None  # type: ignore[attr-defined]

        if FakeTensorConfig.debug:
            import traceback

            self._debug_trace = traceback.extract_stack()  # type: ignore[attr-defined]
        return self

    # In some circumstances, a conventional torch.Tensor constructor
    # will get rewritten to call into FakeTensor.  We must provide an
    # __init__ method that can accept the Python interpreters initialization
    # in such a situation; we must also be able to handle direct fake
    # tensor construction via FakeTensor().
    #
    # In particular, the __init__ call will look funny in the following case:
    #
    #   with FakeTensorMode():
    #       x = torch.Tensor([1, 2, 3])
    #
    # this desugars into:
    #
    #   with FakeTensorMode():
    #       x = torch.Tensor.__new__([1, 2, 3])
    #       # NB: x is a fake tensor, because of the mode!
    #       x.__init__([1, 2, 3])  # not the normal fake tensor args!
    #
    def __init__(self, *args, **kwargs):
        super().__init__()

    @staticmethod
    def from_tensor(t, fake_mode):
        return fake_mode.from_tensor(t)

    # FakeTensorMode is meant to be a singleton, so deepcopying
    # should not introduce a fresh mode.
    # This just implements the "default" deepcopy, but without deepcopying
    # the fake_mode.
    def __deepcopy__(self, memo):
        result = torch.Tensor.__deepcopy__(self, memo)
        assert isinstance(result, FakeTensor)
        result.fake_mode = self.fake_mode
        return result

    @classmethod
    @count
    def __torch_dispatch__(cls, func, types, args=(), kwargs=None):
        # need to handle here to avoid infinite recursion
        # see [in_kernel_invocation]
        if func == torch.ops.prim.device.default:
            assert len(args) == 1 and isinstance(args[0], FakeTensor)
            if args[0].fake_mode.in_kernel_invocation:
                return torch.device("meta")
            else:
                return args[0].fake_device

        # Because fake mode can return NotImplemented (if it sees a subclass
        # it doesn't know how to deal with), this test here is important
        # because the next dispatch after a fake mode will attempt to use
        # subclasses of tensors to dispatch, and any FakeTensor arguments
        # will be considered eligible.
        unrecognized_types = [
            t for t in types if not issubclass(t, FakeTensor) and t is not torch.Tensor
        ]
        if unrecognized_types:
            not_implemented_log.debug(
                "FakeTensor unrecognized subclass(es): %s", unrecognized_types
            )
            return NotImplemented

        fake_mode = None
        for arg in itertools.chain(tree_flatten(args)[0], tree_flatten(kwargs)[0]):
            if isinstance(arg, FakeTensor):
                fake_mode = arg.fake_mode
                break

        assert fake_mode is not None

        # If the fake mode is already active, don't try to reapply it!
        # NotImplemented is the right thing to return here, because the
        # typical situation this can occur is if ProxyTensorMode returned a
        # NotImplemented because of a not implemented subclass; we may have
        # unluckily attempted to hit FakeTensor's dispatch first,
        # NotImplemented lets us keep chaining until we find the actual
        # subclass
        maybe_cur_fake_mode = _get_fake_tensor_mode()
        if maybe_cur_fake_mode:
            not_implemented_log.debug(
                "FakeTensor mode already active: %s in %s",
                fake_mode,
                maybe_cur_fake_mode,
            )
            return NotImplemented

        with fake_mode:  # type: ignore[attr-defined]
            return func(*args, **kwargs)

    @staticmethod
    def _find_common_device(func, args, kwargs) -> Tuple[torch.device, bool]:
        # Returns: (common_device, has_scalar_only_inputs)

        # cpu - zero-dim tensors can be called in cuda kernels,
        # so overwrite the common_device if it the only existing
        # device comes from a cpu zero-dim tensor
        common_device = None
        has_scalar_only_inputs = False
        is_cpu_zero_dim = None

        def cpu_zero_dim(t):
            return t.device.type == "cpu" and t.dim() == 0

        def merge_devices(t):
            nonlocal common_device
            nonlocal is_cpu_zero_dim
            if not isinstance(t, FakeTensor):
                return

            if common_device is None:
                common_device = t.device
                is_cpu_zero_dim = cpu_zero_dim(t)
                return

            t_is_cpu_zero_dim = cpu_zero_dim(t)
            if t.device == common_device:
                if is_cpu_zero_dim:
                    is_cpu_zero_dim = t_is_cpu_zero_dim
                return

            # mismatching devices !
            # if current tensor is cpu 0 dim, defer to existing device
            if t_is_cpu_zero_dim:
                return

            # current device is from cpu 0 dim tensor, overwrite
            if is_cpu_zero_dim:
                common_device = t.device
                is_cpu_zero_dim = t_is_cpu_zero_dim
                return

            # mismatching devices of non-zero dim tensors, throw
            # This might be valid behavior and need to be explicitly modeled, e.g. reshape_as
            raise RuntimeError(
                f"Unhandled FakeTensor Device Propagation for {func}, found two different devices {common_device}, {t.device}"
            )

        tree_map(merge_devices, args)
        tree_map(merge_devices, kwargs)

        # some functions that allow Python numbers to bind to Tensors
        # if we have failed to find a device, and we're running one of these operators,
        # we must have scalar only inputs
        if should_allow_numbers_as_tensors(func) and common_device is None:
            # ops with scalar only inputs always have result on cpu
            has_scalar_only_inputs = True
            common_device = torch.device("cpu")

        assert common_device is not None, f"Could not find common device for {func}"

        return common_device, has_scalar_only_inputs

    __torch_function__ = torch._C._disabled_torch_function_impl


# We keep one instantiation of `fake_tensor_converter` active
# for the duration of `with FakeTensorMode()`.
# This allows accurate storage aliasing across invocation of
# different operators. While this will keep all freshly allocated
# tensors alive during `FakeTensorMode`, there will no be no
# new allocations of Tensors which have non-meta storage so
# memory should not significantly increase.


class FakeTensorMode(TorchDispatchMode):
    def __init__(
        self,
        *,
        allow_fallback_kernels=True,
        allow_non_fake_inputs=False,
        shape_env=None,
    ):
        log.debug("create_mode 0x%x", id(self))
        self.allow_fallback_kernels = allow_fallback_kernels
        self.fake_tensor_converter = FakeTensorConverter()

        import torch._functorch.config

        self.allow_meta = torch._functorch.config.fake_tensor_allow_meta

        # A flag that controls, whether we want to invoke ops on mix of
        # real weights/global variables and fake inputs
        self.allow_non_fake_inputs = allow_non_fake_inputs

        # [in_kernel_invocation]
        # when FakeTensor is invoked in user code, .device should return
        # the fake_device of the tensor so that code such as as `if x.is_cuda`
        # or torch.zeros([10, 10], device=x.device) continues to execute as if
        # the FakeTensor were real. However, within kernel execution, we return
        # the `Meta` device because all computation within the kernels should
        # behave as if the Tensors are on meta devices. Kernels should allocate
        # new tensors on meta devices, and checks like `is_meta` should return true.
        # within python refs, we always return the real device by defining
        # the device property
        self.in_kernel_invocation = False

        # True if we enter'ed and actually enabled fake tensor mode,
        # false if it was a no-op.  Not thread safe but neither is
        # in_kernel_invocation
        self.enter_stack: List[bool] = []

        self.shape_env = shape_env

        self.stack = "".join(traceback.format_stack())

    @count
    def __torch_dispatch__(self, func, types, args=(), kwargs=None):
        # FakeTensorMode should not be set when we're inside of it.
        assert _get_fake_tensor_mode() is None, func
        try:
            return self.dispatch(func, types, args, kwargs)
        except TypeError:
            log.exception("fake tensor raised TypeError")
            raise

    # No-op if FakeTensorMode is already in use
    def __enter__(self):
        if _get_fake_tensor_mode() is None:
            self.enter_stack.append(True)
            _set_fake_tensor_mode(self)
        else:
            # no-op
            self.enter_stack.append(False)
        return self

    def __exit__(self, a, b, c):
        live = self.enter_stack.pop()
        if live:
            out = _unset_fake_tensor_mode()
            # Sanity check
            assert out is self

    def dispatch(self, func, types, args=(), kwargs=None):
        kwargs = kwargs if kwargs else {}

        if func == torch.ops.prim.device.default:
            assert len(args) == 1 and isinstance(args[0], FakeTensor)
            if args[0].fake_mode.in_kernel_invocation:
                return torch.device("meta")
            else:
                return args[0].fake_device

        if log.getEffectiveLevel() <= logging.DEBUG:
            log.debug(
                "%sFakeTensorMode.__torch_dispatch__: %s", " " * RECURSION_COUNT, func
            )
            incr = IncrementRecursionCount()

        # Some attribute queries that can be serviced directly
        # See Note [is_coalesced is dispatched]
        if func in {
            torch.ops.aten.is_coalesced.default,
            torch.ops.aten.dense_dim.default,
            torch.ops.aten.sparse_dim.default,
        }:
            # NB: no_dispatch is ok here too, this func is very simple
            with in_kernel_invocation_manager(self):
                return func(*args, **kwargs)

        flat_arg_fake_tensors = tree_flatten_only(FakeTensor, (args, kwargs))
        flat_symints = tree_flatten_only(torch.SymInt, (args, kwargs))
        has_symbolic_sizes = (
            any(i._has_symbolic_sizes_strides for i in flat_arg_fake_tensors)
            or len(flat_symints) > 0
        )

        converter = self.fake_tensor_converter

        # To constant propagate through these functions:
        # 1, If this is a lift, the input tensor is guaranteed to be a
        #    constant, so we keep a copy of the original argument along so
        #    we can query it if we're asked to item() it at some later point
        # 2, Some functions that allow Python numbers to bind to Tensors, e.g, torch.div
        if func in self.lift_fns or (
            should_allow_numbers_as_tensors(func)
            and not has_symbolic_sizes
            and not flat_arg_fake_tensors
        ):
            assert all(
                t.constant is not None for t in flat_arg_fake_tensors
            ), "f{func} should not have fake inputs without constants"
            const_args, const_kwargs = pytree.tree_map_only(
                FakeTensor, lambda t: t.constant, (args, kwargs)
            )
            out = func(*const_args, **const_kwargs)
            if isinstance(out, torch.Tensor) and self.may_turn_const(out):
                # NB: not in_kernel_invocation_manager because we're doing real
                # compute here
                with no_dispatch():
                    out = out.clone()
                return converter(self, out, make_constant=True)

        # See [subclass inputs] below
        # NB: If you're seeing a mysterious infinite loop involving fake
        # tensor, it might be related to this line.  Though I'm not sure
        # how you'll know to read this comment, as this line won't show up
        # in the stack trace.
        unrecognized_types = self.check_for_subclass(args, kwargs)
        if unrecognized_types:
            not_implemented_log.debug(
                "FakeTensorMode unrecognized subclass(es): %s", unrecognized_types
            )
            return NotImplemented

        # if we are in the dispatch mode, we will enter this function even if the inputs
        # are not FakeTensors. For now, throw if any non-Fake Tensor inputs
        # and just support constructors.

        # this is generated from torch.tensor(), which does not use the
        # dispatcher, to allow wrapper subclasses to wrap the new tensor
        if func in self.lift_fns:
            assert (
                len(kwargs) == 0 and len(args) == 1 and type(args[0]) is torch.Tensor
            ), f"{args} {kwargs}"

            return converter(self, args[0])

        # Recompute flat_arg_fake_tensors here again in case some of the inputs
        # were real tensors and fakified in validate_and_convert_non_fake_tensors
        (
            args,
            kwargs,
            flat_arg_fake_tensors,
        ) = self.validate_and_convert_non_fake_tensors(func, converter, args, kwargs)

        # The current constant handling only support tracing systems
        # (aot autograd, torchdynamo) where each operation is run consecutively.
        # Because each operation is run in order, we can trace out and support
        # sequences like: x = torch.tensor(0.); y = x.add_(1)
        # Whenver a constant is written to but with inputs that cannot be evaluated
        # statically, such as random_(), we invalidate all constants that alias the input
        # We will rely on functionalization for use of fake tensors constants as persistent
        # objects on an FX Graph.

        # We dispatch size/stride/numel on the FakeTensor not its constant, so bail on inplace_view
        all_constant = all(e.constant is not None for e in flat_arg_fake_tensors)
        if (
            torch.Tag.nondeterministic_seeded not in func.tags  # type: ignore[attr-defined]
            and torch.Tag.inplace_view not in func.tags  # type: ignore[attr-defined]
            and all_constant
            and len(flat_arg_fake_tensors) != 0
            and not has_symbolic_sizes
        ):
            const_args, const_kwargs = pytree.tree_map_only(
                FakeTensor, lambda t: t.constant, (args, kwargs)
            )

            # NB: not in_kernel_invocation_manager(self) as we want to do REAL
            # compute
            with no_dispatch():
                out = func(*const_args, **const_kwargs)

            all_constant = pytree.tree_all_only(
                torch.Tensor, lambda t: self.may_turn_const(t), out
            )

            if all_constant:
                return pytree.tree_map_only(
                    torch.Tensor,
                    lambda t: converter(self, t, make_constant=True),
                    out,
                )

            # we weren't able to turn outputs to constants,
            # so invalidate all constants that might be aliases of the outputs
            for ten in tree_flatten_only(torch.Tensor, out):
                converter.invalidate_constant_aliases(ten)

        # we are falling through to running non constant tensors, any input constant that
        # is written to must be invalidated
        self.invalidate_written_to_constants(func, flat_arg_fake_tensors, args, kwargs)

        # Try for fastpath
        if has_symbolic_sizes:
            fast_impl = get_fast_op_impls().get(func)
            if fast_impl is not None:
                return fast_impl(self, *args, **kwargs)

        # If there's a Python meta, prefer that over the decomposition
        from torch._decomp import meta_table as meta_table

        if func not in meta_table and not self.cpp_meta_supports_symint(func):
            from torch._decomp import decomposition_table

            # Prefer Python decompositions over C++ ones
            if func in decomposition_table and (
                has_symbolic_sizes
                or (
                    # TODO: Remove these exclusions, so that we can remove
                    # this leg entirely
                    torch_decomp_decompositions(func)
                    and all(not e.is_sparse for e in flat_arg_fake_tensors)
                )
            ):
                with self:
                    return decomposition_table[func](*args, **kwargs)

            with self:
                # Decomposes CompositeImplicitAutograd ops
                r = func.decompose(*args, **kwargs)
                if r is not NotImplemented:
                    return r

        # prims already wrap FakeTensor inputs to FakeTensor outputs
        # and do device logic, we dont need do anything but run them
        # and ensure that Meta kernels are dispatched to (see)
        # Fake Tensor Dispatch Keys
        # TODO - we should be use the prim aten impl
        # TODO - fix prims complex ops
        if (
            "prims::" in func._schema.name
            and hasattr(func, "prim_meta_impl")
            and not unsupported_complex_op(func)
        ):
            with self:
                return func.prim_meta_impl(*args, **kwargs)

        # Users can register FakeTensor rules for custom operators
        # Call them if they exist.
        if func.name() in torch._custom_op.impl.global_registry:
            custom_op = torch._custom_op.impl.global_registry[func.name()]
            if custom_op is not None and custom_op._has_impl("abstract"):
                ctx = torch._custom_op.impl.AbstractImplCtx(self.shape_env, func)
                with torch._custom_op.impl.set_ctx_getter(lambda: ctx), self:
                    result = custom_op._get_impl("abstract").func(*args, **kwargs)
                    return result

        # special handling for funcs registered through `register_op_impl`,
        # e.g., manipulating args on constructor calls to construct meta tensors
        # and then afterwards wrapping them to a FakeTensor
        for run_impl_check, op_impl in op_implementations:
            if run_impl_check(func):
                op_impl_out = op_impl(self, func, *args, **kwargs)
                if op_impl_out != NotImplemented:
                    return op_impl_out

        def can_run_unsafe_fallback(func: OpOverload):
            if not self.allow_fallback_kernels:
                return False
            # It's OK to try the fallback for built-in ops (e.g. aten, prims)
            # because we control and test these but the fallback leads to unexpected behavior
            # in user-defined custom ops
            #
            # WARNING: DO NOT add any additional namespaces/operators here if they refer to operators
            # outside of the pytorch/pytorch library! Any pre-existing things here
            # are either in the pytorch/pytorch library or have been grandfathered in.
            # The fallback does not always work and MAY CRASH and emit unreadable error messages
            # so it should not be allowed by default.
            allowed_namespaces = {
                "debugprims",
                "prims",
                "aten",
                "xla",
                "vision",
                "torchtext",
                "torchaudio",
            }
            grandfathered_ops_FIXME = {
                "fbgemm::gmm",
            }
            return (
                func.namespace in allowed_namespaces
                or func.name() in grandfathered_ops_FIXME
            )

        # run kernel registered to meta for func, which include
        # python meta registrations, prims, decomps, and c++ meta fns (structured kernels)
        try:
            with in_kernel_invocation_manager(self):
                r = func(*args, **kwargs)
        except NotImplementedError as not_implemented_error:
            # no meta kernel registered, fallback to kernel for the device
            if has_symbolic_sizes or not can_run_unsafe_fallback(func):
                raise UnsupportedOperatorException(func)
            return run_fallback_kernel(self, func, args, kwargs, not_implemented_error)

        return self.wrap_meta_outputs_with_default_device_logic(r, func, args, kwargs)

    # [subclass inputs]
    # Suppose we enable fake tensor mode.  This means that fake tensor
    # mode will run first.  But what if we do an operation that
    # involves a tensor subclass that will desugar into normal tensor
    # operations?  Without returning NotImplemented, fake tensor mode will run first,
    # decide that a conversion was made (since there was a non fake
    # tensor argument), and report an error that converting non
    # fake tensor is not supported.  What we actually wanted to happen
    # was to give the subclass a chance to figure out what it wants to
    # before erroring out. Returning NotImplemented here allows this.
    def check_for_subclass(self, args, kwargs):
        def check(x):
            return (
                not isinstance(x, FakeTensor)
                and type(x) is not torch.Tensor
                and type(x) is not torch.nn.Parameter
                and type(x) is not torch.nn.Buffer
            )

        return [
            type(x) for x in tree_flatten_only(torch.Tensor, (args, kwargs)) if check(x)
        ]

    def validate_and_convert_non_fake_tensors(self, func, converter, args, kwargs):
        """
        Checks if the list of tensors are fake tensors.
        If not, try to convert them to fake tensors.
        Returns the original args, kwargs, and a flattened list of (args, kwargs) that are fake tensors.
        """
        flat_arg_fake_tensors = []

        def validate(x):
            nonlocal flat_arg_fake_tensors
            if not isinstance(x, FakeTensor):
                if torch.Tag.inplace_view in func.tags:  # type: ignore[attr-defined]
                    raise Exception(
                        f"Can't call metadata mutating ops on non-Fake Tensor inputs. Found in {render_call(func, args, kwargs)}"
                    )
                if not self.allow_non_fake_inputs:
                    raise Exception(
                        f"Please convert all Tensors to FakeTensors first or instantiate FakeTensorMode "
                        f"with 'allow_non_fake_inputs'. Found in {render_call(func, args, kwargs)}"
                    )

                x = converter(self, x)
            else:
                assert x.fake_mode is self, "Mixing fake modes NYI"

            flat_arg_fake_tensors.append(x)
            return x

        args, kwargs = tree_map_only(
            torch.Tensor,
            validate,
            (args, kwargs),
        )
        return args, kwargs, flat_arg_fake_tensors

    def wrap_meta_outputs_with_default_device_logic(self, r, func, args, kwargs):
        wrap = self.gen_wrap_fn(func, args, kwargs)

        # if device is specified, use that
        if kwargs.get("device", None):
            return tree_map(partial(wrap, device=kwargs["device"]), r)

        return tree_map(partial(wrap), r)

    def gen_wrap_fn(self, func, args, kwargs):
        converter = self.fake_tensor_converter

        # Lazily initialized, in case there are no tensor returns
        common_device = None
        has_scalar_only_inputs = False

        def wrap(e, device=None):
            nonlocal common_device
            nonlocal has_scalar_only_inputs

            if isinstance(e, torch.Tensor) and common_device is None:
                (
                    common_device,
                    has_scalar_only_inputs,
                ) = FakeTensor._find_common_device(func, args, kwargs)

            if isinstance(e, FakeTensor):
                torch._check(
                    e.device == common_device,
                    lambda: f"FakeTensor is wrapped to wrong device, found {e.device}, expected {common_device}",
                )

            if (
                isinstance(e, torch.Tensor)
                and not isinstance(e, FakeTensor)
                and converter is not None
            ):
                if has_scalar_only_inputs:
                    # Under FakeTensorMode, op accepts scalar only inputs, such as aten.add/sub/mul/div,
                    # returns a real scalar tensor on CPU. See TensorMeta() in _prims/__init__.py for details.
                    # We thus directly convert real tensor to fake tensor.
                    return converter(self, e)
                else:
                    return converter.from_meta_and_device(
                        self, e, device or common_device
                    )
            else:
                return e

        return wrap

    def cpp_meta_supports_symint(self, func):
        if torch.Tag.view_copy in func.tags:  # type: ignore[attr-defined]
            return True
        return func in [
            aten.empty.memory_format,
            aten.empty_strided.default,
            aten.as_strided_scatter.default,
            aten.as_strided.default,
            aten.as_strided_.default,
            aten.zeros.default,
            aten.detach.default,
            aten.view_as_real.default,
            aten.view_as_complex.default,
            aten.set_.source_Storage_storage_offset,
            aten._sparse_coo_tensor_with_dims_and_tensors.default,
        ]

    @property
    def lift_fns(self):
        return (aten.lift_fresh.default, aten.lift_fresh_copy.default)

    def may_turn_const(self, t):
        return (
            t.numel() <= CONSTANT_NUMEL_LIMIT
            and not t.is_sparse
            and not isinstance(t, FakeTensor)
            and not t.device.type == "meta"
        )

    def invalidate_written_to_constants(
        self, func, flat_arg_fake_tensors, args, kwargs
    ):
        any_constant = any(e.constant is not None for e in flat_arg_fake_tensors)
        if any_constant and get_schema_info(func).is_mutable():
            schema_info = get_schema_info(func)
            _, new_kwargs = normalize_function(
                func, args=args, kwargs=kwargs, normalize_to_only_use_kwargs=True
            )
            for k, v in new_kwargs.items():
                k = k if (k != "input" or schema_info.has_argument(k)) else "self"
                if (
                    isinstance(v, FakeTensor)
                    and schema_info.is_mutable(k)
                    and v.constant is not None
                ):
                    self.fake_tensor_converter.invalidate_constant_aliases(v.constant)

    def from_tensor(
        self,
        tensor,
        *,
        static_shapes=False,
        ignore_subclass=False,
        source: Optional[Source] = None,
        dynamic_dims: Optional[DimList[DimDynamic]] = None,
        constraint_dims: Optional[DimList[DimConstraint]] = None,
        # Setting this flag will force FakeTensorMode to return `None` if attempting to convert a tensor we have not
        # seen before.
        memoized_only=False,
    ):
        shape_env = self.shape_env
        if static_shapes:
            assert (
                dynamic_dims is None
            ), "cannot set both static_shapes and dynamic_dims"
            shape_env = None
        return self.fake_tensor_converter(
            self,
            tensor,
            shape_env=shape_env,
            ignore_subclass=ignore_subclass,
            source=source,
            dynamic_dims=dynamic_dims,
            constraint_dims=constraint_dims,
            memoized_only=memoized_only,
        )


# NB: returns fake tensors
def run_fallback_kernel(fake_mode, func, args, kwargs, orig_not_implemented_exception):
    # these should all be supported, just to be safe
    # avoid fallback for operators which inplace modify metadata
    # because the input fake tensors would be umodified
    if torch.Tag.inplace_view in func.tags:  # type: ignore[attr-defined]
        raise orig_not_implemented_exception

    inp_impls = {}

    # Don't use in_kernel_invocation_manager(fake_mode) as we want to do
    # REAL compute (not with meta device)
    with no_dispatch():

        def to_real_tensor(e):
            if isinstance(e, FakeTensor):
                out = torch.zeros_like(e, device=e.fake_device)
                if e.is_sparse:
                    out._coalesced_(e.is_coalesced())
                inp_impls[id(out)] = e
                return out
            return e

        args = tree_map(to_real_tensor, args)
        kwargs = tree_map(to_real_tensor, kwargs)

        r = func(*args, **kwargs)

    tensor_impls = set()
    storages = set()

    for e in tree_flatten((args, kwargs))[0]:
        if isinstance(e, torch.Tensor):
            if not e.is_sparse:
                storages.add(e._typed_storage()._cdata)

    # TODO: also check metadata change on inputs
    # proper aliasing/metadata relationship between outputs and inputs will
    # not be set up, bc of conversion to device, unless we can reuse an
    # input impl
    for e in tree_flatten(r)[0]:
        if id(e) not in inp_impls and (
            isinstance(e, torch.Tensor)
            and not e.is_sparse
            and e._typed_storage()._cdata in storages
        ):
            raise orig_not_implemented_exception

    def map_out(e):
        if isinstance(e, torch.Tensor):
            if id(e) in inp_impls:
                return inp_impls[id(e)]
            else:
                return fake_mode.fake_tensor_converter(fake_mode, e)
        else:
            return e

    return tree_map(map_out, r)


# Just for use to allow copying a module to fake tensors,
# does not apply elsewhere
class FakeCopyMode(TorchFunctionMode):
    def __init__(self, fake_mode):
        self.fake_mode = fake_mode

    def __torch_function__(self, func, types, args=(), kwargs=None):
        kwargs = kwargs if kwargs else {}

        # clone will get called in Parameter deepcopy
        if func == torch._C._TensorBase.clone:
            return func(
                self.fake_mode.from_tensor(args[0], static_shapes=True), **kwargs
            )
        elif func == torch.Tensor.__deepcopy__:
            assert len(args) == 2 and len(kwargs) == 0
            tensor, memo = args

            if id(tensor) in memo:
                return memo[id(tensor)]

            out = self.fake_mode.from_tensor(tensor, static_shapes=True)
            memo[id(tensor)] = out
            return out
        else:
            with torch._C.DisableTorchFunctionSubclass():
                return func(*args, **kwargs)<|MERGE_RESOLUTION|>--- conflicted
+++ resolved
@@ -40,7 +40,6 @@
 from torch.overrides import TorchFunctionMode
 from torch.utils._mode_utils import no_dispatch
 from torch.utils._python_dispatch import (
-    _get_current_dispatch_mode_stack,
     is_traceable_wrapper_subclass,
     TorchDispatchMode,
 )
@@ -190,14 +189,10 @@
     if is_traceable_wrapper_subclass(x):
         flattened_tensors, _ = type(x).__tensor_flatten__(x)
         # need to recurse because we could have nested subclasses
-<<<<<<< HEAD
-        return all(is_fake(x) for x in flattened_tensors)
-=======
         all_fake = all(is_fake(x) for x in flattened_tensors)
         any_fake = any(is_fake(x) for x in flattened_tensors)
         assert all_fake == any_fake, "got mixed fake and real tensors!"
         return all_fake
->>>>>>> cfa4edcd
     return False
 
 
