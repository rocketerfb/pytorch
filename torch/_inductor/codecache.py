import base64
import dataclasses
import functools
import getpass
import hashlib
import json
import logging
import multiprocessing
import os
<<<<<<< HEAD
import pickle
=======
import pathlib
>>>>>>> 326a4cc8
import re
import shutil
import signal
import subprocess
import sys
import sysconfig
import tempfile
import threading
import types
from copy import copy, deepcopy
from dataclasses import field
from bisect import bisect_right
from concurrent.futures import Future, ProcessPoolExecutor, ThreadPoolExecutor
from ctypes import cdll
from functools import partial
from threading import Thread
from time import sleep, time
from typing import Any, Callable, Dict, List, Set, Union

import torch

from torch._inductor import config, cuda_properties, exc
from torch._inductor.utils import developer_warning
from torch.hub import _Faketqdm, tqdm

if config.is_fbcode():
    from torch._inductor.fb.logging import global_cache_log
else:

    def global_cache_log(*args, **kwargs):
        pass


LOCK_TIMEOUT = 600

# timing metrics for time spent in the compilation
_cumulative_compile_time = 0
_t0 = None


def _compile_start():
    global _t0
    if _t0 is None:
        _t0 = time()


def _compile_end():
    global _cumulative_compile_time, _t0
    if _t0 is not None:
        t1 = time()
        _cumulative_compile_time += t1 - _t0
        _t0 = None
        # print("CUMULATIVE COMPILE TIME", _cumulative_compile_time)


log = logging.getLogger(__name__)


@functools.lru_cache(None)
def cache_dir():
    cache_dir = os.environ.get("TORCHINDUCTOR_CACHE_DIR")
    if cache_dir is None:
        cache_dir = f"{tempfile.gettempdir()}/torchinductor_{getpass.getuser()}"
    os.makedirs(cache_dir, exist_ok=True)
    return cache_dir


@functools.lru_cache(None)
def cubin_cache_dir():
    cubin_dir = os.path.join(cache_dir(), "cubin")
    os.makedirs(cubin_dir, exist_ok=True)
    return cubin_dir


class PersistentCache:
    def __init__(self):
        if not torch.cuda.is_available():
            return

        try:
            import triton

            triton_version = triton.__version__
        except ModuleNotFoundError:
            triton_version = None

        self.system = {
            "device": torch.cuda.get_device_properties(
                torch.cuda.current_device()
            ).name,
            "version": {
                "cuda": torch.version.cuda,
                "triton": triton_version,
            },
        }
        self.system["hash"] = hashlib.sha256(
            json.dumps(self.system, sort_keys=True).encode("utf-8")
        ).hexdigest()

        self.local_cache_path = os.path.join(cache_dir(), "cache")
        self.global_cache_path = (
            os.path.join(os.path.dirname(config.global_cache_dir), self.system["hash"])
            if config.global_cache_dir is not None
            else None
        )

    def get_local_cache(self):
        if not os.path.isfile(self.local_cache_path):
            return {}
        with open(self.local_cache_path, "r") as local_cache_fp:
            local_cache = json.load(local_cache_fp)
        if local_cache["system"]["hash"] != self.system["hash"]:
            os.remove(self.local_cache_path)
            return {}
        return local_cache["cache"]

    def update_local_cache(self, local_cache):
        write_atomic(
            self.local_cache_path,
            json.dumps({"system": self.system, "cache": local_cache}, indent=4),
        )

    @functools.lru_cache(None)
    def get_global_cache(self):
        if self.global_cache_path is None or not os.path.isfile(self.global_cache_path):
            return {}
        with open(self.global_cache_path, "r") as global_cache_fp:
            global_cache = json.load(global_cache_fp)
        return global_cache["cache"]

    def lookup(
        self,
        choices,
        name: str,
        inputs: str,
        benchmark: Callable[[Any], float],
    ):
        """
        Check to see if we have benchmarked the given choice callers. For each
        choice caller:

            1. Check global_cache[name][inputs][choice], return benchmark if cached.
            2. Check local_cache[name][inputs][choice], return benchmark if cached.
            3.
                a. `max_autotune_gemm=True`: benchmark the choice, update
                    local_cache[name][inputs][choice], and return the benchmark.
                b. `max_autotune_gemm=False`: don't benchmark the choice, return nothing.
        """

        gc_log = partial(global_cache_log, self.system, name, inputs)
        timings = {}

        def check_cache(cache, callback=None):
            """Check if `cache` contains data for all the choices"""
            hit = True
            for choice in choices:
                choice_hash = choice.hash_key()
                if choice_hash in cache.get(name, {}).get(inputs, {}):
                    # cache hit
                    timings[choice] = cache[name][inputs][choice_hash]
                    if callback:
                        callback(choice_hash, cached=True)
                else:
                    # cache miss
                    hit = False
                    if callback:
                        callback(choice_hash, cached=False)
            return hit

        if config.max_autotune or config.max_autotune_gemm:
            local_cache = self.get_local_cache()
            # check local cache first since it is data specific to the current machine
            if not check_cache(local_cache) and not check_cache(
                self.get_global_cache(), callback=gc_log
            ):
                # re-benchmark everything to try to get consistent numbers from the same machine
                for choice in choices:
                    timings[choice] = benchmark(choice)
                    local_cache.setdefault(name, {})
                    local_cache[name].setdefault(inputs, {})
                    local_cache[name][inputs][choice.hash_key()] = timings[choice]

                self.update_local_cache(local_cache)
        else:
            # only check global cache, not local one
            check_cache(self.get_global_cache(), callback=gc_log)
            # may have a partial cache hit, where not everything is benchmarked

        return timings


def get_lock_dir():
    lock_dir = os.path.join(cache_dir(), "locks")
    if not os.path.exists(lock_dir):
        os.makedirs(lock_dir, exist_ok=True)
    return lock_dir


def code_hash(code):
    return (
        "c"
        + base64.b32encode(hashlib.sha256(code.encode("utf-8")).digest())[:51]
        .decode("utf-8")
        .lower()
    )


def serialize_fx_arg(arg: Any):
    if isinstance(arg, torch.fx.GraphModule):
        # Special case for fx_graph
        return arg.print_readable(print_output=False).encode("utf-8")
    if isinstance(arg, list):
        if len(arg) > 0 and isinstance(arg[0], torch.Tensor):
            # Special case for example_inputs, everything in torch/csrc/dynamo/guards.cpp
            # Except for requires_grad, as that has already been handled
            pickled_guards = []
            for t in arg:
                pickled_guards.append(
                    b"".join([
                        pickle.dumps(torch._C._dispatch_keys(t).__repr__()),
                        pickle.dumps(t.dtype),
                        pickle.dumps(t.device),
                        pickle.dumps(t.shape),
                    ])
                )
            return b"".join(pickled_guards)
    return pickle.dumps(arg)


def compiled_fx_graph_hash(fx_args: List[Any]):
    serialized_fx_args = b"".join([serialize_fx_arg(arg) for arg in fx_args])
    hashed_fx_args = base64.b32encode(hashlib.sha256(serialized_fx_args).digest())[:51]
    return (
        "f"
        + hashed_fx_args
        .decode("utf-8")
        .lower()
    )


def get_path(basename, ext):
    subdir = os.path.join(cache_dir(), basename[1:3])
    path = os.path.join(subdir, f"{basename}.{ext}")
    return basename, subdir, path


def write(content, key, ext):
    basename, subdir, path = get_path(key, ext)
    if not os.path.exists(subdir):
        os.makedirs(subdir, exist_ok=True)
    if not os.path.exists(path):
        write_atomic(path, content)
    return basename, path


<<<<<<< HEAD
def write_atomic(path: str, content: Union[str, bytes]):
    assert isinstance(content, str) or isinstance(content, bytes), "Only strings and byte arrays can be saved in the cache"
    # use a temp file for thread safety
    fd, tmp_path = tempfile.mkstemp(dir=os.path.dirname(path))
    write_mode = "w" if isinstance(content, str) else "wb"
    with os.fdopen(fd, write_mode) as f:
        f.write(content)
    os.rename(tmp_path, path)
=======
def write_atomic(path: str, source_code: str):
    # Write into temporary file first to avoid conflicts between threads
    # Avoid using a named temporary file, as those have restricted permissions
    path = pathlib.Path(path)
    tmp_path = path.parent / f".{os.getpid()}.{threading.get_ident()}.tmp"
    with tmp_path.open("w") as f:
        f.write(source_code)

    tmp_path.rename(path)
>>>>>>> 326a4cc8


class FxGraphCache:
    cache = dict()
    clear = staticmethod(cache.clear)

    @classmethod
    def load(cls, compile_fx_fn: Callable, fx_args: List[Any], fx_kwargs: Dict[str, Any]):
        fx_args_for_hashing = copy(fx_args)
        fx_args_for_hashing.extend(list(fx_kwargs.values()))
        # Hash also on torch version and current triton config
        fx_args_for_hashing.append(torch.__version__)
        fx_args_for_hashing.append(config.save_config())
        key = compiled_fx_graph_hash(fx_args_for_hashing)
        if key not in cls.cache:
            from filelock import FileLock

            lock_dir = get_lock_dir()
            lock = FileLock(os.path.join(lock_dir, key + ".lock"), timeout=LOCK_TIMEOUT)
            with lock:
                _, _, cg_path = get_path(key, "cg")
                if not os.path.exists(cg_path):
                    compiled_graph: CompiledFxGraph = compile_fx_fn(*fx_args, **fx_kwargs)
                    
                    disk_compiled_graph = copy(compiled_graph)
                    # Important as compiled models are not pickeable
                    disk_compiled_graph.compiled_artifact = None
                    # TODO: Figure out if linemaps are important to save, work on pickling if it's the case
                    disk_compiled_graph.cache_linemap = None
                    print(disk_compiled_graph)
                    write(pickle.dumps(disk_compiled_graph), key, "cg")
                else:
                    # Load required info from disk, recreation of compiled model will be on first run
                    with open(cg_path, "rb") as f:
                        compiled_graph = pickle.load(f)

                cls.cache[key] = compiled_graph

        return cls.cache[key]


@dataclasses.dataclass
class CompiledFxGraph:
    """Class holding a compiled FX graph"""
    compiled_artifact: Callable = None
    cache_key: str = None
    artifact_path: str = None
    cache_linemap: List = None
    device_types: Set[str] = field(default_factory=set)
    device_idxs: Set[int] = field(default_factory=set)
    mutated_inputs: Set[str] = field(default_factory=set)
    _boxed_call: bool = None

    def __call__(self, inputs) -> Any:
        # We can't really serialize callables that may be C++/Triton/etc., so we serialize their disk cache location instead
        # TODO: When making an API that can save compiled models e2e to disk this will need to be better
        if self.compiled_artifact is None:
            from .codecache import PyCodeCache
            self.compiled_artifact = PyCodeCache.load_by_key_path(self.cache_key, self.artifact_path, self.cache_linemap if self.cache_linemap is not None else ()).call

        return self.compiled_artifact(inputs)


def cpp_compiler():
    if isinstance(config.cpp.cxx, (list, tuple)):
        search = tuple(config.cpp.cxx)
    else:
        search = (config.cpp.cxx,)
    return cpp_compiler_search(search)


@functools.lru_cache(1)
def cpp_compiler_search(search):
    for cxx in search:
        try:
            if cxx is None:
                # gxx package is only available for Linux
                # according to https://anaconda.org/conda-forge/gxx/
                if sys.platform != "linux":
                    continue
                # Do not install GXX by default
                if not os.getenv("TORCH_INDUCTOR_INSTALL_GXX"):
                    continue
                from filelock import FileLock

                lock_dir = get_lock_dir()
                lock = FileLock(
                    os.path.join(lock_dir, "g++.lock"), timeout=LOCK_TIMEOUT
                )
                with lock:
                    cxx = install_gcc_via_conda()
            subprocess.check_output([cxx, "--version"])
            return cxx
        except (subprocess.SubprocessError, FileNotFoundError, ImportError):
            continue
    raise exc.InvalidCxxCompiler()


def install_gcc_via_conda():
    """On older systems, this is a quick way to get a modern compiler"""
    prefix = os.path.join(cache_dir(), "gcc")
    cxx_path = os.path.join(prefix, "bin", "g++")
    if not os.path.exists(cxx_path):
        log.info("Downloading GCC via conda")
        conda = os.environ.get("CONDA_EXE", "conda")
        if conda is None:
            conda = shutil.which("conda")
        if conda is not None:
            subprocess.check_call(
                [
                    conda,
                    "create",
                    f"--prefix={prefix}",
                    "--channel=conda-forge",
                    "--quiet",
                    "-y",
                    "python=3.8",
                    "gxx",
                ],
                stdout=subprocess.PIPE,
            )
    return cxx_path


def is_gcc():
    return re.search(r"(gcc|g\+\+)", cpp_compiler())


class VecISA:
    _bit_width: int
    _macro: str
    _arch_flags: str
    _dtype_nelements: Dict[torch.dtype, int]

    # TorchInductor CPU vectorization reuses PyTorch vectorization utility functions
    # Hence, TorchInductor would depend on Sleef* to accelerate mathematical functions
    # like exp, pow, sin, cos and etc.
    # But PyTorch and TorchInductor might use different compilers to build code. If
    # PyTorch uses gcc-7/g++-7 to build the release package, the libtorch_cpu.so
    # will not expose the Sleef* AVX512 symbols since gcc-7/g++-7 cannot pass
    # avx512 check in CMake - FindAVX.cmake. But TorchInductor install the latest
    # gcc/g++ compiler by default while it could support the AVX512 compilation.
    # Therefore, there would be a conflict sleef version between PyTorch and
    # TorchInductor. Hence, we dry-compile the following code to check whether current
    # HW platform and PyTorch both could support AVX512 or AVX2. And suppose ARM
    # also needs the logic
    _avx_code = """
#if defined(CPU_CAPABILITY_AVX512) || defined(CPU_CAPABILITY_AVX2)
#include <ATen/cpu/vec/functional.h>
#include <ATen/cpu/vec/vec.h>
#endif

__attribute__((aligned(64))) float in_out_ptr0[16] = {0.0};

extern "C" void __avx_chk_kernel() {
    auto tmp0 = at::vec::Vectorized<float>(1);
    auto tmp1 = tmp0.exp();
    tmp1.store(in_out_ptr0);
}
"""

    _avx_py_load = """
import torch
from ctypes import cdll
cdll.LoadLibrary("__lib_path__")
"""

    def bit_width(self):
        return self._bit_width

    def nelements(self, dtype: torch.dtype = torch.float):
        return self._dtype_nelements[dtype]

    def build_macro(self):
        return self._macro

    def build_arch_flags(self):
        return self._arch_flags

    def __hash__(self) -> int:
        return hash(str(self))

    @functools.lru_cache(None)
    def __bool__(self):
        if config.cpp.vec_isa_ok is not None:
            return config.cpp.vec_isa_ok

        key, input_path = write(VecISA._avx_code, code_hash(VecISA._avx_code), "cpp")
        from filelock import FileLock

        lock_dir = get_lock_dir()
        lock = FileLock(os.path.join(lock_dir, key + ".lock"), timeout=LOCK_TIMEOUT)
        with lock:
            output_path = input_path[:-3] + "so"
            build_cmd = cpp_compile_command(
                input_path, output_path, warning_all=False, vec_isa=self
            ).split(" ")
            try:
                # Check build result
                subprocess.check_output(build_cmd, stderr=subprocess.STDOUT)
                subprocess.check_call(
                    [
                        "python",
                        "-c",
                        VecISA._avx_py_load.replace("__lib_path__", output_path),
                    ],
                    stderr=subprocess.DEVNULL,
                )
            except Exception as e:
                return False

            return True


@dataclasses.dataclass
class VecAVX512(VecISA):
    _bit_width = 512
    _macro = "CPU_CAPABILITY_AVX512"
    _arch_flags = "-mavx512f -mavx512dq -mavx512vl -mavx512bw -mfma"
    _dtype_nelements = {torch.float: 16, torch.bfloat16: 32}

    def __str__(self) -> str:
        return "avx512"

    __hash__: Callable[[VecISA], Any] = VecISA.__hash__


@dataclasses.dataclass
class VecAVX2(VecISA):
    _bit_width = 256
    _macro = "CPU_CAPABILITY_AVX2"
    _arch_flags = "-mavx2 -mfma"
    _dtype_nelements = {torch.float: 8, torch.bfloat16: 16}

    def __str__(self) -> str:
        return "avx2"

    __hash__: Callable[[VecISA], Any] = VecISA.__hash__


class InvalidVecISA(VecISA):
    _bit_width = 0
    _macro = ""
    _arch_flags = ""
    _dtype_nelements = {}

    def __str__(self) -> str:
        return "INVALID_VEC_ISA"

    def __bool__(self):
        return False

    __hash__: Callable[[VecISA], Any] = VecISA.__hash__


invalid_vec_isa = InvalidVecISA()
supported_vec_isa_list = [VecAVX512(), VecAVX2()]


# Cache the cpuinfo to avoid I/O overhead. Meanwhile, the cpuinfo content
# might have too much redundant content that is useless for ISA check. Hence,
# we only cache some key isa information.
@functools.lru_cache(None)
def valid_vec_isa_list():
    if sys.platform != "linux":
        return []

    isa_list = []
    with open("/proc/cpuinfo") as _cpu_info:
        _cpu_info_content = _cpu_info.read()
        for isa in supported_vec_isa_list:
            if str(isa) in _cpu_info_content and isa:
                isa_list.append(isa)
        return isa_list


def pick_vec_isa():
    _valid_vec_isa_list: List[VecISA] = valid_vec_isa_list()
    if not _valid_vec_isa_list:
        return invalid_vec_isa

    # If the simdlen is None, it indicates determin the vectorization length automatically
    if config.cpp.simdlen is None:
        assert _valid_vec_isa_list
        return _valid_vec_isa_list[0]

    for isa in _valid_vec_isa_list:
        if config.cpp.simdlen == isa.bit_width():
            return isa

    return invalid_vec_isa


def get_shared(shared=True):
    return "-shared -fPIC" if shared else ""


def get_warning_all_flag(warning_all=True):
    return "-Wall" if warning_all else ""


def cpp_flags():
    return "-std=c++17 -Wno-unused-variable"


def optimization_flags():
    base_flags = "-O3 -ffast-math -fno-finite-math-only"

    if sys.platform == "darwin":
        # Per https://mac.r-project.org/openmp/ right way to pass `openmp` flags to MacOS is via `-Xclang`
        # Also, `-march=native` is unrecognized option on M1
        base_flags += " -Xclang -fopenmp"
    else:
        base_flags += " -march=native -fopenmp"
    return base_flags


def use_custom_generated_macros():
    return "-D C10_USING_CUSTOM_GENERATED_MACROS"


def get_include_and_linking_paths(
    include_pytorch=False, vec_isa: VecISA = invalid_vec_isa, cuda=False
):
    from torch.utils import cpp_extension

    macros = ""
    if sys.platform == "linux" and (
        include_pytorch
        or vec_isa != invalid_vec_isa
        or cuda
        or config.cpp.enable_kernel_profile
    ):
        # Note - We include pytorch only on linux right now. There is more work
        # to do to enable OMP build on darwin where PyTorch is built with IOMP
        # and we need a way to link to what PyTorch links.
        ipaths = cpp_extension.include_paths(cuda) + [sysconfig.get_path("include")]
        lpaths = cpp_extension.library_paths(cuda) + [
            sysconfig.get_config_var("LIBDIR")
        ]
        libs = ["c10", "torch", "torch_cpu", "torch_python"]
        libs += ["gomp"]
        macros = vec_isa.build_macro()
        if macros:
            macros = f"-D{macros}"
        if cuda:
            libs += ["c10_cuda", "cuda", "torch_cuda"]
    else:
        # Note - this is effectively a header only inclusion. Usage of some header files may result in
        # symbol not found, if those header files require a library.
        # For those cases, include the lpath and libs command as we do for pytorch above.
        # This approach allows us to only pay for what we use.
        ipaths = cpp_extension.include_paths(cuda) + [sysconfig.get_path("include")]
        lpaths = []
        if sys.platform == "darwin":
            # GNU OpenMP generally is not available on MacOS
            # There is either Intel OpenMP(for x86) or LLVM OpenMP (for both x86 and arm64)
            libs = ["omp"]
            if os.getenv("CONDA_PREFIX") is not None:
                # On MacOS OpenMP is not available via the system install
                # But on conda can be provided using https://anaconda.org/anaconda/llvm-openmp
                conda_lib_path = os.path.join(os.getenv("CONDA_PREFIX"), "lib")
                ipaths.append(os.path.join(os.getenv("CONDA_PREFIX"), "include"))
                lpaths.append(conda_lib_path)
                # Prefer Intel OpenMP on x86 machine
                if os.uname().machine == "x86_64" and os.path.exists(
                    os.path.join(conda_lib_path, "libiomp5.dylib")
                ):
                    libs = ["iomp5"]
        else:
            libs = ["gomp"]
    ipaths = " ".join(["-I" + p for p in ipaths])
    lpaths = " ".join(["-L" + p for p in lpaths])
    libs = " ".join(["-l" + p for p in libs])
    return ipaths, lpaths, libs, macros


def cpp_compile_command(
    input,
    output,
    warning_all=True,
    shared=True,
    include_pytorch=False,
    vec_isa: VecISA = invalid_vec_isa,
    cuda=False,
):
    ipaths, lpaths, libs, macros = get_include_and_linking_paths(
        include_pytorch, vec_isa, cuda
    )

    return re.sub(
        r"[ \n]+",
        " ",
        f"""
            {cpp_compiler()} {input} {get_shared(shared)}
            {get_warning_all_flag(warning_all)} {cpp_flags()}
            {ipaths} {lpaths} {libs} {macros}
            {optimization_flags()}
            {use_custom_generated_macros()}
            -o {output}
        """,
    ).strip()


class CudaKernelParamCache:
    cache = dict()
    clear = staticmethod(cache.clear)

    @classmethod
    def set(cls, key, params, cubin):
        from filelock import FileLock

        cubin_path = os.path.join(cubin_cache_dir(), f"{key}.cubin")
        params["cubin_path"] = cubin_path
        lock_dir = get_lock_dir()
        lock = FileLock(os.path.join(lock_dir, key + ".lock"), timeout=LOCK_TIMEOUT)
        with lock:
            cls.cache[key] = params
            with open(cubin_path, "wb") as f:
                f.write(cubin)

    @classmethod
    def get(cls, key):
        return cls.cache.get(key, None)


class AotCodeCache:
    cache = dict()
    clear = staticmethod(cache.clear)

    @classmethod
    def compile(cls, graph, source_code, cuda):
        # TODO: update cpp_compile_command for different platforms
        picked_vec_isa = invalid_vec_isa if cuda else pick_vec_isa()
        cpp_command = repr(cpp_compile_command("i", "o", vec_isa=picked_vec_isa, cuda=cuda))
        key, input_path = write(
            source_code,
            code_hash(source_code + cpp_command),
            "cpp",
        )
        if key not in cls.cache:
            from filelock import FileLock

            lock_dir = get_lock_dir()
            lock = FileLock(os.path.join(lock_dir, key + ".lock"), timeout=LOCK_TIMEOUT)
            with lock:
                output_so = f"{input_path[:-4]}.so"
                if not os.path.exists(output_so):
                    cmd = cpp_compile_command(
                        input=input_path,
                        output=output_so,
                        vec_isa=picked_vec_isa,
                        cuda=cuda,
                    ).split(" ")
                    try:
                        subprocess.check_output(cmd, stderr=subprocess.STDOUT)
                    except subprocess.CalledProcessError as e:
                        raise exc.CppCompileError(cmd, e.output) from e

                cls.cache[key] = output_so

        def wrapper_call(*args):
            assert len(graph.graph_outputs) > 0
            return cls.cache[key], *(None for i in range(len(graph.graph_outputs) - 1))

        return wrapper_call


class CppCodeCache:
    cache = dict()
    clear = staticmethod(cache.clear)

    @staticmethod
    def _load_library(path):
        try:
            return cdll.LoadLibrary(path)
        except OSError as e:
            if "gomp" in str(e) and os.path.exists("/usr/lib64/libgomp.so.1"):
                # hacky workaround for fbcode/buck
                global _libgomp
                _libgomp = cdll.LoadLibrary("/usr/lib64/libgomp.so.1")
                return cdll.LoadLibrary(path)
            if "failed to map segment from shared object" in str(e):
                raise OSError(
                    f"{e}.  The most common reason this may occur is if the {tempfile.gettempdir()} folder "
                    "is mounted with noexec (e.g., by default Docker mounts tmp file systems "
                    f"as noexec).  Please remount {tempfile.gettempdir()} with exec enabled, or set another "
                    "temporary directory with TORCHINDUCTOR_CACHE_DIR environment variable."
                ) from e
            raise

    @classmethod
    def load(cls, source_code):
        picked_vec_isa = pick_vec_isa()
        cpp_command = repr(cpp_compile_command("i", "o", vec_isa=picked_vec_isa))
        key, input_path = write(
            source_code,
            code_hash(source_code + cpp_command),
            "cpp",
        )
        if key not in cls.cache:
            from filelock import FileLock

            lock_dir = get_lock_dir()
            lock = FileLock(os.path.join(lock_dir, key + ".lock"), timeout=LOCK_TIMEOUT)
            with lock:
                output_path = input_path[:-3] + "so"
                if not os.path.exists(output_path):
                    cmd = cpp_compile_command(
                        input=input_path, output=output_path, vec_isa=picked_vec_isa
                    ).split(" ")
                    try:
                        subprocess.check_output(cmd, stderr=subprocess.STDOUT)
                    except subprocess.CalledProcessError as e:
                        raise exc.CppCompileError(cmd, e.output) from e

                cls.cache[key] = cls._load_library(output_path)
                cls.cache[key].key = key

        return cls.cache[key]


class PyCodeCache:
    cache = dict()
    linemaps = dict()
    clear = staticmethod(cache.clear)

    @classmethod
    def write(cls, source_code, extra=""):
        return write(source_code, code_hash(source_code + extra), "py")

    @classmethod
    def load(cls, source_code, extra="", linemap=()):
        key, path = write(source_code, code_hash(source_code + extra), "py")
        return cls.load_by_key_path(key, path, linemap)

    @classmethod
    def load_by_key_path(cls, key, path, linemap=()):
        if key not in cls.cache:
            with open(path) as f:
                try:
                    code = compile(f.read(), path, "exec")
                except Exception as e:
                    raise RuntimeError(
                        f"Failed to import {path}\n{type(e).__name__}: {e}"
                    )
                mod = types.ModuleType(f"{__name__}.{key}")
                mod.__file__ = path
                mod.key = key
                exec(code, mod.__dict__, mod.__dict__)
                sys.modules[mod.__name__] = mod
                # another thread might set this first
                cls.cache.setdefault(key, mod)
                # unzip into separate lines/nodes lists
                cls.linemaps[path] = list(zip(*linemap))

        return cls.cache[key]

    @classmethod
    @functools.lru_cache(None)
    def stack_frames_for_code(cls, path, lineno):
        if path not in cls.linemaps:
            return None
        # [(starting_line, <fx node>), ...]
        lines, nodes = cls.linemaps[path]
        p = bisect_right(lines, lineno)
        if p == 0:
            return None
        entry = nodes[p - 1]
        if not entry:
            return None

        def parse_stack_trace(stack_trace):
            # ideally fx stores stack traces as data rather than a string
            # but this is not along a performance critical path
            regex = r'File "(.+)", line (\d+), in (.+)\n'
            matches = re.findall(regex, stack_trace)
            return [
                {"filename": f, "line": int(l), "name": n}
                for f, l, n in reversed(matches)
            ]

        return parse_stack_trace(entry.stack_trace)


class TritonCodeCache:
    @classmethod
    def load(cls, kernel_name, source_code):
        mod = PyCodeCache.load(source_code)
        return getattr(mod, kernel_name)


def _worker_compile(kernel_name, source_code, cc, device):
    cuda_properties.set_compiler_worker_current_device(device)
    kernel = TritonCodeCache.load(kernel_name, source_code)
    kernel.precompile(warm_cache_only_with_cc=cc)


def _load_kernel(kernel_name, source_code):
    kernel = TritonCodeCache.load(kernel_name, source_code)
    kernel.precompile()
    return kernel


class TritonFuture:
    def __init__(self, kernel_name, source_code, future):
        self.kernel_name = kernel_name
        self.source_code = source_code
        self.future = future

    # @dynamo_utils.dynamo_timed
    def result(self):
        t0 = time()
        if hasattr(self, "kernel"):
            return self.kernel
        # If the worker failed this will throw an exception.
        self.future.result()
        kernel = self.kernel = _load_kernel(self.kernel_name, self.source_code)
        latency = time() - t0
        if latency > 50:
            developer_warning(
                f"Detected long compilation time of {latency} seconds for kernel name {self.kernel_name}"
            )
            developer_warning(self.source_code)
        del self.kernel_name, self.source_code, self.future
        return kernel


class AsyncCompile:
    def __init__(self):
        pass

    @staticmethod
    @functools.lru_cache(1)
    def pool():
        assert config.compile_threads > 1
        return ThreadPoolExecutor(config.compile_threads)

    @staticmethod
    @functools.lru_cache(1)
    def process_pool():
        # ensure properties have been calculated before processes
        # are forked
        cuda_properties._properties()
        assert config.compile_threads > 1
        orig_ppid = os.getpid()

        # if this process dies abnormally (e.g. segfault)
        # it will not shut down the workers. Instead
        # the workers will have their parent reassigned to the
        # init process. This launches a separate thread to
        # watch for the worker getting reassigned,
        # and cleans it up in this case.
        def init():
            def run():
                while True:
                    sleep(1)
                    if orig_ppid != os.getppid():
                        os.kill(os.getpid(), signal.SIGKILL)

            global _watchdog_thread
            _watchdog_thread = Thread(target=run, daemon=True)
            _watchdog_thread.start()

        # we rely on 'fork' because we cannot control whether users
        # have an `if __name__ == '__main__'` in their main process.
        fork_context = multiprocessing.get_context("fork")
        pool = ProcessPoolExecutor(
            config.compile_threads, mp_context=fork_context, initializer=init
        )
        # when this pool is created in a subprocess object, the normal exit handler
        # doesn't run, and we need to register our own handler.
        # exitpriority has to be high, because another one of the finalizers will
        # kill the worker thread that sends the shutdown message to the workers...
        multiprocessing.util.Finalize(None, pool.shutdown, exitpriority=sys.maxsize)
        return pool

    @classmethod
    def warm_pool(cls):
        if config.compile_threads <= 1:
            return
        _compile_start()
        pool = cls.process_pool()

        # We have to fork processes for compiler workers, but the more memory and other resources that are loaded, the
        # slower the os.fork time is, quite drastically. It also holds the GIL so we can't put it on another thread.

        # Examples:
        # A simple x + x + x script: 10ms seconds in the middle of the program, 2ms at startup
        # tf_efficientnet_b0 benchmark: 50ms! in the middle of the program , 3ms at startup

        # So we want to start the workers early when it is still cheap, and also to allow the workers to get
        # ready before we have work for them.

        # ProcessPoolExecutor also does not launch the workers until it finds a point when all the workers are idle.
        # But if we waited until then fork time will be long and we will be waiting for the processes to initialize.

        # We force them to start here with some YOLOing of the internal methods.
        if hasattr(pool, "_start_queue_management_thread"):
            pool._start_queue_management_thread()
        else:
            for _ in range(config.compile_threads):
                pool._adjust_process_count()
            pool._start_executor_manager_thread()
        _compile_end()

    @classmethod
    def submit(cls, task):
        if config.compile_threads <= 1:
            return task()
        return cls.pool().submit(task)

    @classmethod
    def map(cls, fn, seq):
        if config.compile_threads <= 1 or len(seq) <= 1:
            return list(map(fn, seq))
        return [t.result() for t in [cls.pool().submit(fn, x) for x in seq]]

    def triton(self, kernel_name, source_code):
        _compile_start()

        if config.compile_threads > 1:
            major, minor = torch.cuda.get_device_capability()
            device = torch.cuda.current_device()
            cc = major * 10 + minor
            future = self.process_pool().submit(
                _worker_compile, kernel_name, source_code, cc, device
            )
            return TritonFuture(kernel_name, source_code, future)
        else:
            return _load_kernel(kernel_name, source_code)

    def cpp(self, source_code):
        def task():
            return CppCodeCache.load(source_code).kernel

        return self.submit(task)

    def wait(self, scope: Dict[str, Any]):
        num_kernels = len(
            [
                value
                for key, value in scope.items()
                if isinstance(value, (Future, TritonFuture))
            ]
        )
        pbar = tqdm(
            total=num_kernels,
            desc="Inductor Compilation",
            disable=config.disable_progress,
            delay=0,
        )
        if config.compile_threads > 1:
            for key, result in scope.items():
                if config.verbose_progress and not isinstance(pbar, _Faketqdm):
                    pbar.set_postfix_str(key)
                if isinstance(result, (Future, TritonFuture)):
                    scope[key] = result.result()
                    pbar.update(1)

        _compile_end()


AsyncCompile.warm_pool()<|MERGE_RESOLUTION|>--- conflicted
+++ resolved
@@ -7,11 +7,8 @@
 import logging
 import multiprocessing
 import os
-<<<<<<< HEAD
 import pickle
-=======
 import pathlib
->>>>>>> 326a4cc8
 import re
 import shutil
 import signal
@@ -267,26 +264,17 @@
     return basename, path
 
 
-<<<<<<< HEAD
 def write_atomic(path: str, content: Union[str, bytes]):
     assert isinstance(content, str) or isinstance(content, bytes), "Only strings and byte arrays can be saved in the cache"
-    # use a temp file for thread safety
-    fd, tmp_path = tempfile.mkstemp(dir=os.path.dirname(path))
-    write_mode = "w" if isinstance(content, str) else "wb"
-    with os.fdopen(fd, write_mode) as f:
-        f.write(content)
-    os.rename(tmp_path, path)
-=======
-def write_atomic(path: str, source_code: str):
     # Write into temporary file first to avoid conflicts between threads
     # Avoid using a named temporary file, as those have restricted permissions
     path = pathlib.Path(path)
     tmp_path = path.parent / f".{os.getpid()}.{threading.get_ident()}.tmp"
-    with tmp_path.open("w") as f:
-        f.write(source_code)
+    write_mode = "w" if isinstance(content, str) else "wb"
+    with tmp_path.open(write_mode) as f:
+        f.write(content)
 
     tmp_path.rename(path)
->>>>>>> 326a4cc8
 
 
 class FxGraphCache:
