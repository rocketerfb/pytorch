import copy
import dataclasses
from collections import defaultdict
from typing import Any, Dict, List, Optional, Tuple, Union

import sympy

import torch
<<<<<<< HEAD
import torch.fx._pytree as fx_pytree
from torch.fx._compatibility import compatibility
=======
import torch.fx
import torch.fx._pytree as fx_pytree

>>>>>>> 1cc00262
import torch.utils._pytree as pytree
from torch import fx
from torch._functorch.aot_autograd import FQN, GraphInputName, GraphOutputName
from torch._subclasses.fake_tensor import FakeTensor
<<<<<<< HEAD
from torch.fx.experimental.symbolic_shapes import SymInt
=======
from torch.fx._compatibility import compatibility
from torch.fx.experimental.symbolic_shapes import SymInt
from torch.fx.graph import _PyTreeCodeGen, _PyTreeInfo
>>>>>>> 1cc00262
from torch.fx.passes.infra.pass_manager import PassManager

from . import error
from .pass_base import PassType
from .passes.add_runtime_assertions_for_constraints_pass import (
    _AddRuntimeAssertionsForConstraintsPass,
    InputDim,
    RangeConstraint,
)
from .passes.functionalize_side_effectful_ops_pass import (
    _FunctionalizeSideEffectfulOpsPass,
    _NON_FUNCTIONAL_TO_FUNCTIONAL_SIDE_EFFECTFUL_FUNCS,
)


__all__ = ["ExportedProgram"]


LeafValue = Union[
    None,
    bool,
    complex,
    float,
    int,
    str,
    torch.Tensor,
    torch.device,
    torch.dtype,
    torch.layout,
    torch.memory_format,
]


# Information to maintain user calling/returning specs
@dataclasses.dataclass
class CallSpec:
    in_spec: Optional[pytree.TreeSpec]
    out_spec: Optional[pytree.TreeSpec]


# Extra information for joint graphs
@dataclasses.dataclass
class ExportBackwardSignature:
    gradients_to_parameters: Dict[str, str]
    gradients_to_user_inputs: Dict[str, str]
    loss_output: str


@dataclasses.dataclass
class ExportGraphSignature:
    parameters: List[FQN]
    buffers: List[FQN]

    user_inputs: List[GraphInputName]
    user_outputs: List[GraphOutputName]
    inputs_to_parameters: Dict[GraphInputName, FQN]
    inputs_to_buffers: Dict[GraphInputName, FQN]

    buffers_to_mutate: Dict[GraphOutputName, FQN]

    backward_signature: Optional[ExportBackwardSignature]
    # Map from assertion dependency token index to assertion dep token output
    # name in output. The shape of output after aot_autograd will be like:
    # (updated_inputs, user_outputs, dep_token).
    assertion_dep_token: Optional[Dict[int, str]] = None

    def __post_init__(self) -> None:
        assertion_dep_token = self.assertion_dep_token
        if assertion_dep_token is None:
            return
        assert len(assertion_dep_token) == 1
        assertion_dep_token_index = list(assertion_dep_token.keys())[0]
        assert (
            len(self.user_outputs) + len(self.buffers_to_mutate)
            == assertion_dep_token_index
        )


class ExportedProgram:
    def __init__(
        self,
        root: Union[torch.nn.Module, Dict[str, Any]],
        graph: torch.fx.Graph,
        graph_signature: ExportGraphSignature,
        call_spec: CallSpec,
        state_dict: Dict[str, Union[torch.Tensor, torch.nn.Parameter]],
        range_constraints: Dict[sympy.Symbol, RangeConstraint],
        equality_constraints: List[Tuple[InputDim, InputDim]],
    ):
        # Remove codegen related things from the graph. It should just be a flat graph.
        graph._codegen = torch.fx.graph.CodeGen()
        self._graph_module = torch.fx.GraphModule(root, graph)

        self._graph_signature: ExportGraphSignature = graph_signature
        self._call_spec: CallSpec = call_spec
        self._state_dict: Dict[str, Any] = state_dict
        self._range_constraints: Dict[sympy.Symbol, RangeConstraint] = range_constraints
        self._equality_constraints: List[Tuple[InputDim, InputDim]] = equality_constraints

    @property
    @compatibility(is_backward_compatible=True)
    def graph_module(self):
        return self._graph_module

    @graph_module.setter
    def graph_module(self, gm: torch.fx.GraphModule) -> None:
        """
        Set the underlying ``GraphModule`` for this ``ExportedProgram``.
        """
        assert isinstance(gm, torch.fx.GraphModule), f'Expected a GraphModule instance, but got {type(gm)}'
        self._graph_module = gm

    @property
    @compatibility(is_backward_compatible=True)
    def graph(self):
        return self.graph_module.graph

    @property
    @compatibility(is_backward_compatible=False)
    def graph_signature(self):
        return self._graph_signature

    @property
    @compatibility(is_backward_compatible=False)
    def state_dict(self):
        return self._state_dict

    @property
    @compatibility(is_backward_compatible=False)
    def call_spec(self):
        return self._call_spec

    @property
    @compatibility(is_backward_compatible=False)
    def range_constraints(self):
        return self._range_constraints

    @property
    @compatibility(is_backward_compatible=False)
    def equality_constraints(self):
        return self._equality_constraints

    def __call__(self, *args: Any, **kwargs: Any) -> Any:
        if self.call_spec.in_spec is not None:
            try:
                user_args = combine_args_kwargs(args, kwargs)
                args = fx_pytree.tree_flatten_spec(user_args, self.call_spec.in_spec)  # type: ignore[assignment]
            except Exception:
                _, received_spec = pytree.tree_flatten(user_args)
                raise error.InternalError(
                    "Trying to flatten user inputs with exported input tree spec: \n"
                    f"{self.call_spec.in_spec}\n"
                    "but actually got inputs with tree spec of: \n"
                    f"{received_spec}"
                )

        param_buffer_values = tuple(value for _, value in self.state_dict.items())
        self._check_input_constraints(*param_buffer_values, *args)

        with torch.no_grad():
            res = torch.fx.Interpreter(self.graph_module).run(
                *param_buffer_values,
                *args,
                enable_io_processing=False
            )

        if self.call_spec.out_spec is not None:
            mutation = self.graph_signature.buffers_to_mutate
            num_mutated = len(mutation)
            mutated_buffers = res[:num_mutated]

            # Exclude dependency token from final result.
            assertion_dep_token = self.graph_signature.assertion_dep_token
            if assertion_dep_token is not None:
                assertion_dep_token_index = list(assertion_dep_token.keys())[0]
                res = res[:assertion_dep_token_index]

            res = res[num_mutated:]
            try:
                res = pytree.tree_unflatten(res, self.call_spec.out_spec)
            except Exception:
                _, received_spec = pytree.tree_flatten(res)
                raise error.InternalError(
                    "Trying to flatten user outputs with exported output tree spec: \n"
                    f"{self.call_spec.out_spec}\n"
                    "but actually got outputs with tree spec of: \n"
                    f"{received_spec}"
                )
            finally:
                ix = 0
                for buffer in self.graph_signature.buffers_to_mutate.values():
                    self.state_dict[buffer] = mutated_buffers[ix]
                    ix += 1
        return res

    def __str__(self) -> str:
        graph_module = self.graph_module.print_readable(print_output=False).replace("\n", "\n    ")
        string = (
            "ExportedProgram:\n"
            f"    {graph_module}\n"
            f"Graph Signature: {self.graph_signature}\n"
            f"Symbol to range: {self.range_constraints}\n"
        )
        return string

<<<<<<< HEAD
    def __deepcopy__(
        self, memo: Optional[Dict[int, Any]] = None
    ) -> "ExportedProgram":
        gm = copy.deepcopy(self.graph_module, memo)
        new_ep = ExportedProgram(
            gm,
            gm.graph,
            copy.deepcopy(self.graph_signature, memo),
            copy.deepcopy(self.call_spec, memo),
            copy.deepcopy(self.state_dict, memo),
            copy.deepcopy(self.range_constraints, memo),
            copy.deepcopy(self.equality_constraints, memo),
        )
        return new_ep
=======
    def module(self) -> torch.nn.Module:
        """
        Returns a self contained GraphModule with all the states
        flattened.
        """
        return unlift_exported_program_lifted_states(self)

>>>>>>> 1cc00262

    def transform(self, *passes: PassType) -> "ExportedProgram":
        pm = PassManager(list(passes))
        res = pm(self.graph_module)
        transformed_gm = res.graph_module if res is not None else self.graph_module
        assert transformed_gm is not None
        transformed_ep = ExportedProgram(
            transformed_gm,
            transformed_gm.graph,
            copy.deepcopy(self.graph_signature),
            copy.deepcopy(self.call_spec),
            self.state_dict,
            copy.deepcopy(self.range_constraints),
            copy.deepcopy(self.equality_constraints),
        )
        transformed_ep.graph_module.meta.update(self.graph_module.meta)
        transformed_ep.graph_module.meta.update(res.graph_module.meta)
        return transformed_ep

    def _check_input_constraints(self, *args):
        # TODO(zhxchen17) Remove _add_runtime_assertions.
        # TODO(zhxchen17) Don't generate a runtime graph on the fly.
        _assertion_graph = fx.GraphModule({}, fx.Graph())
        for p in self.graph.nodes:
            if p.op != "placeholder":
                continue
            new_p = _assertion_graph.graph.placeholder(p.name)
            new_p.meta = p.meta
        _assertion_graph.graph.output(())
        _assertion_graph_res = _AddRuntimeAssertionsForConstraintsPass(
            self.range_constraints,
            self.equality_constraints,
        )(_assertion_graph)
        assert _assertion_graph_res is not None
        _assertion_graph = _assertion_graph_res.graph_module
        _assertion_graph(*args)

    def _add_runtime_assertions(
        self,
        functionalize: bool,
    ) -> "ExportedProgram":
        ep = self.transform(
            _AddRuntimeAssertionsForConstraintsPass(
                self.range_constraints,
                self.equality_constraints,
            )
        )
        # Graph signature update should be part of pass run instead of a
        # separate step. However this requires augmenting pass infra at fx level
        # to operate on `ExportedProgram` instead of `fx.GraphModule`.
        # TODO: Integrate graph signature update into pass run.
        ep = _fixup_graph_signature(old_ep=self, new_ep=ep)
        if functionalize:
            ep = ep.transform(_FunctionalizeSideEffectfulOpsPass())
            ep = _update_graph_signature_after_assertions_functionalization(ep)

        return ep


def _update_graph_signature_after_assertions_functionalization(
    ep: ExportedProgram,
) -> ExportedProgram:
    output_node = next(
        n for n in ep.graph_module.graph.nodes if n.op == "output"
    )
    dep_token = next(
        (
            {idx: str(n)}
            for idx, n in enumerate(output_node.args[0])
            if n.target
            in _NON_FUNCTIONAL_TO_FUNCTIONAL_SIDE_EFFECTFUL_FUNCS.values()
        ),
        None,
    )

    return (
        _update_graph_signature(
            ep=ep,
            gs=dataclasses.replace(
                copy.deepcopy(ep.graph_signature), assertion_dep_token=dep_token
            ),
        )
        if dep_token is not None
        else ep
    )

def _fixup_graph_signature(
    old_ep: ExportedProgram, new_ep: ExportedProgram,
) -> ExportedProgram:
    def _get_output_node_names(gm: torch.fx.GraphModule) -> List[FQN]:
        output_node = next(n for n in gm.graph.nodes if n.op == "output")
        return [str(arg) for arg in output_node.args[0]]  # type: ignore[misc]

    # Update output names since after adding run time assertions, the names of
    # outputs could change.
    # The assumption here is that the pass:
    # - Won't change graph outputs order semantically so it's possible to create
    #   map from old to new output names based on position.
    # - Will keep input names unchanged so no need to update inputs related
    #   fields (`user_inputs`, `inputs_to_parameters`, `inputs_to_buffers`, ...)
    # If any pass logic breaks the above assumption, it needs to update the
    # signature accordingly to maintain the assumption.
    outputs = _get_output_node_names(old_ep.graph_module)
    new_outputs = _get_output_node_names(new_ep.graph_module)
    assert len(outputs) == len(new_outputs)
    outputs_map = dict(zip(outputs, new_outputs))
    gs = old_ep.graph_signature
    # Need to update graph signature fields related to output since after adding
    # runtime assertions, the output names could change.
    new_user_outputs = [outputs_map[u] for u in gs.user_outputs]  # type: ignore[index]
    new_buffers_to_mutate = {
        outputs_map[u]: b for u, b in gs.buffers_to_mutate.items()  # type: ignore[index]
    }

    return _update_graph_signature(
        ep=new_ep,
        gs=dataclasses.replace(
            copy.deepcopy(new_ep.graph_signature),
            user_outputs=new_user_outputs,
            buffers_to_mutate=new_buffers_to_mutate,
        ),
    )

def _update_graph_signature(
    ep: ExportedProgram, gs: ExportGraphSignature,
) -> ExportedProgram:
    gm = copy.deepcopy(ep.graph_module)
    return ExportedProgram(
        root=gm,
        graph=gm.graph,
        graph_signature=gs,
        call_spec=copy.deepcopy(ep.call_spec),
        state_dict=ep.state_dict,
        range_constraints=copy.deepcopy(ep.range_constraints),
        equality_constraints=copy.deepcopy(ep.equality_constraints),
    )


def _process_constraints(
    graph_module: torch.fx.GraphModule,
    graph_signature: ExportGraphSignature,
    example_inputs: List[torch.Tensor],
) -> Tuple[Dict[sympy.Symbol, RangeConstraint], List[Tuple[InputDim, InputDim]]]:
    """
    Process the constraints stored in the graph module to return something more readable.

    Args:
        graph_module (torch.fx.GraphModule): GraphModule returned from
            dynamo.export, which contains the "input_shape_constraints" and
            "inline_constraints" metadata

        example_inputs: Flattened list of example inputs used to export the graph module

    Returns:
        range_constraints (Dict[sympy.Symbol, RangeConstraints]): Mapping of
            symbols (from SymInts) appearing in the fake tensors in
            node.meta["val"] to their range constraints, which are a tuple
            containing (lower, upper) constraints.

        equality_constraints (List[Tuple[InputDim, InputDim]]): List of tuples
            of (node, dim) to mark that these dimensions are equal.
    """
    input_shape_constraints = graph_module.meta.get("input_shape_constraints", [])
    inline_constraints = graph_module.meta.get("inline_constraints", [])
    num_params_buffer = len(graph_signature.buffers) + len(graph_signature.parameters)

    # Create dict mapping tensor_id to node names
    tensor_id_to_nodes: Dict[int, List[str]] = defaultdict(list)
    # Create dict mapping placeholder node names to their nodes
    placeholder_nodes: Dict[str, torch.fx.Node] = {}
    for i, node in enumerate(graph_module.graph.nodes):
        if node.op != "placeholder":
            # All placeholder nodes should be together in the beginning of the
            # graph
            break
        if i >= num_params_buffer:
            example_input = example_inputs[i - num_params_buffer]
            tensor_id_to_nodes[id(example_input)].append(node.name)
            placeholder_nodes[node.name] = node

    # Create list of (node name, dim) tuples to mark that they are equal
    equality_constraints: List[Tuple[InputDim, InputDim]] = []
    # Create dict mapping (node name, dim) a list of range (lower, upper)
    # constraints
    multi_range_constraints: Dict[InputDim, List[RangeConstraint]] = defaultdict(list)
    for constraint in input_shape_constraints:
        for node in tensor_id_to_nodes[constraint["t_id"]]:
            node_dim = InputDim(node, constraint["dim"])

            # Accumulate range constraints
            multi_range_constraints[node_dim].append(
                RangeConstraint(constraint["min"], constraint["max"])
            )

            # Accumulate equality constraints
            if shared := constraint.get("shared", None):
                for other_node in tensor_id_to_nodes[shared["t_id"]]:
                    other_node_dim = InputDim(other_node, shared["dim"])
                    equality_constraints.append((node_dim, other_node_dim))

    # Create dict mapping symbol to a singular range (lower, upper)
    range_constraints: Dict[sympy.Symbol, RangeConstraint] = {}

    # Add inline constraints to range_constraints
    for symbol, value_range in inline_constraints.items():
        range_constraints[symbol] = RangeConstraint(value_range.lower, value_range.upper)

    # Add input range constraints to range_constraintss
    for input_dim, multi_range_constraint in multi_range_constraints.items():  # type: ignore[assignment]
        # Simplify the range constraints into a single range constraint
        # Ex. ranges [2, 10] and [3, 11] would get merged to [3, 10]
        min_vals = [rc.min_val for rc in multi_range_constraint]
        max_vals = [rc.max_val for rc in multi_range_constraint]
        min_val = max(min_vals)
        max_val = min(max_vals)
        assert min_val <= max_val

        # Add input node range constraints
        val = placeholder_nodes[input_dim.input_name].meta["val"]
        assert isinstance(val, FakeTensor)
        symint = val.shape[input_dim.dim]
        assert isinstance(symint, SymInt)
        symbol = symint.node._expr
        range_constraints[symbol] = RangeConstraint(min_val, max_val)

    return range_constraints, equality_constraints

def combine_args_kwargs(args, kwargs):
    return (args, kwargs) if kwargs else args<|MERGE_RESOLUTION|>--- conflicted
+++ resolved
@@ -6,25 +6,15 @@
 import sympy
 
 import torch
-<<<<<<< HEAD
-import torch.fx._pytree as fx_pytree
-from torch.fx._compatibility import compatibility
-=======
 import torch.fx
 import torch.fx._pytree as fx_pytree
 
->>>>>>> 1cc00262
 import torch.utils._pytree as pytree
-from torch import fx
 from torch._functorch.aot_autograd import FQN, GraphInputName, GraphOutputName
 from torch._subclasses.fake_tensor import FakeTensor
-<<<<<<< HEAD
-from torch.fx.experimental.symbolic_shapes import SymInt
-=======
 from torch.fx._compatibility import compatibility
 from torch.fx.experimental.symbolic_shapes import SymInt
 from torch.fx.graph import _PyTreeCodeGen, _PyTreeInfo
->>>>>>> 1cc00262
 from torch.fx.passes.infra.pass_manager import PassManager
 
 from . import error
@@ -101,6 +91,144 @@
             len(self.user_outputs) + len(self.buffers_to_mutate)
             == assertion_dep_token_index
         )
+
+def _unlift(gm, inp_pos_to_param_buffer_name, in_spec, out_spec, state_dict):
+    count = 0
+    # Step 1: make lifted params as get_attr
+    for node in gm.graph.nodes:
+        if node.op == "placeholder":
+            if count in inp_pos_to_param_buffer_name:
+                with gm.graph.inserting_after(node):
+                    getattr_node = gm.graph.get_attr(
+                        inp_pos_to_param_buffer_name[count]
+                    )
+                    node.replace_all_uses_with(getattr_node)
+                    metadata = node.meta
+                    gm.graph.erase_node(node)
+                    getattr_node.meta = metadata
+            count += 1
+
+    # Step 2: Fix the input/output of the graph now that we deleted
+    # some args.
+    gm.graph.lint()
+    names = [f"arg_{i}" for i in range(len(in_spec.children_specs))]
+    gm.graph._codegen = _PyTreeCodeGen(
+        _PyTreeInfo(
+            names,
+            in_spec,
+            out_spec,
+        )
+    )
+    gm.recompile()
+
+    # Step 3: Find state references in HigherOrderOps and recursively
+    # fix them.
+    for node in gm.graph.nodes:
+        if node.op == "call_function" and node.target == torch.ops.cond:
+            pred, true_graph, false_graph, operands = node.args
+            true_gm = getattr(gm, true_graph.name)
+            false_gm = getattr(gm, false_graph.name)
+            inp_pos_to_param_buffer_name_for_submod = {}
+            real_operands = []
+            for ix, operand in enumerate(operands):
+                if operand.target in inp_pos_to_param_buffer_name.values():
+                    inp_pos_to_param_buffer_name_for_submod[ix] = operand.target
+                    true_gm.register_buffer(operand.target, state_dict[operand.target])
+                    false_gm.register_buffer(operand.target, state_dict[operand.target])
+                else:
+                    real_operands.append(operand)
+            node.args = (pred, true_graph, false_graph, real_operands)
+
+            _, in_spec = pytree.tree_flatten(real_operands)
+
+            _unlift(
+                true_gm,
+                inp_pos_to_param_buffer_name_for_submod,
+                in_spec,
+                None,
+                state_dict,
+            )
+            _unlift(
+                false_gm,
+                inp_pos_to_param_buffer_name_for_submod,
+                in_spec,
+                None,
+                state_dict,
+            )
+        if node.op == "call_function" and node.target.__name__ == "map_impl":
+            body_graph, num_mapped, *operands = node.args
+            body_gm = getattr(gm, body_graph.name)
+            inp_pos_to_buffer_name_for_submod = {}
+            real_operands = []
+            for ix, operand in enumerate(operands):
+                if operand.target in inp_pos_to_param_buffer_name.values():
+                    inp_pos_to_buffer_name_for_submod[ix] = operand.target
+                    body_gm.register_buffer(operand.target, state_dict[operand.target])
+                else:
+                    real_operands.append(operand)
+            node.args = (body_graph, num_mapped, *real_operands)
+
+            _, in_spec = pytree.tree_flatten(real_operands)
+
+            _unlift(
+                body_gm, inp_pos_to_buffer_name_for_submod, in_spec, None, state_dict
+            )
+    gm.graph.lint()
+    gm.graph.eliminate_dead_code()
+    gm.recompile()
+    return gm
+
+
+def unlift_exported_program_lifted_states(ep: "ExportedProgram") -> torch.nn.Module:
+    new_gm = copy.deepcopy(ep.graph_module)
+
+    # TODO Fix the period in params/buffers names later
+    # maybe a pass to replace graph signature with fixed names
+    param_buffer_name_to_corrected_name = {}
+
+    for name, value in ep.state_dict.items():
+        if name in ep.graph_signature.buffers:
+            if "." in name:
+                new_gm.register_buffer(name.replace(".", "_"), value)
+                param_buffer_name_to_corrected_name[name] = name.replace(".", "_")
+            else:
+                new_gm.register_buffer(name, value)
+        if name in ep.graph_signature.parameters:
+            if "." in name:
+                new_gm.register_parameter(name.replace(".", "_"), value)
+                param_buffer_name_to_corrected_name[name] = name.replace(".", "_")
+            else:
+                new_gm.register_parameter(name, value)
+
+    count = 0
+    inp_pos_to_param_buffer_name = {}
+    for node in new_gm.graph.nodes:
+        if node.op == "placeholder":
+            if node.name in ep.graph_signature.inputs_to_buffers:
+                buffer_name = ep.graph_signature.inputs_to_buffers[node.name]
+                if buffer_name in param_buffer_name_to_corrected_name:
+                    inp_pos_to_param_buffer_name[
+                        count
+                    ] = param_buffer_name_to_corrected_name[buffer_name]
+                else:
+                    inp_pos_to_param_buffer_name[count] = buffer_name
+            if node.name in ep.graph_signature.inputs_to_parameters:
+                param_name = ep.graph_signature.inputs_to_parameters[node.name]
+                if param_name in param_buffer_name_to_corrected_name:
+                    inp_pos_to_param_buffer_name[
+                        count
+                    ] = param_buffer_name_to_corrected_name[param_name]
+                else:
+                    inp_pos_to_param_buffer_name[count] = param_name
+            count += 1
+    new_gm = _unlift(
+        new_gm,
+        inp_pos_to_param_buffer_name,
+        ep.call_spec.in_spec,
+        ep.call_spec.out_spec,
+        ep.state_dict,
+    )
+    return new_gm
 
 
 class ExportedProgram:
@@ -230,22 +358,6 @@
         )
         return string
 
-<<<<<<< HEAD
-    def __deepcopy__(
-        self, memo: Optional[Dict[int, Any]] = None
-    ) -> "ExportedProgram":
-        gm = copy.deepcopy(self.graph_module, memo)
-        new_ep = ExportedProgram(
-            gm,
-            gm.graph,
-            copy.deepcopy(self.graph_signature, memo),
-            copy.deepcopy(self.call_spec, memo),
-            copy.deepcopy(self.state_dict, memo),
-            copy.deepcopy(self.range_constraints, memo),
-            copy.deepcopy(self.equality_constraints, memo),
-        )
-        return new_ep
-=======
     def module(self) -> torch.nn.Module:
         """
         Returns a self contained GraphModule with all the states
@@ -253,7 +365,6 @@
         """
         return unlift_exported_program_lifted_states(self)
 
->>>>>>> 1cc00262
 
     def transform(self, *passes: PassType) -> "ExportedProgram":
         pm = PassManager(list(passes))
@@ -276,7 +387,7 @@
     def _check_input_constraints(self, *args):
         # TODO(zhxchen17) Remove _add_runtime_assertions.
         # TODO(zhxchen17) Don't generate a runtime graph on the fly.
-        _assertion_graph = fx.GraphModule({}, fx.Graph())
+        _assertion_graph = torch.fx.GraphModule({}, torch.fx.Graph())
         for p in self.graph.nodes:
             if p.op != "placeholder":
                 continue
