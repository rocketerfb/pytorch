--- conflicted
+++ resolved
@@ -209,7 +209,6 @@
     for i, (onnxscript_value, expected_value) in enumerate(
         zip(flat_onnxscript_values, flat_expected_values)
     ):
-<<<<<<< HEAD
         if expected_value.dtype in _type_utils.COMPLEX_TO_FLOAT:
             # Like torch.view_as_real, we flatten complex tensors to real tensors with
             # additional last dimension of 2
@@ -221,15 +220,14 @@
             onnxscript_value.dtype = _type_utils.COMPLEX_TO_FLOAT[expected_value.dtype]
             # Dispatcher needs to know the value is complex
             onnxscript_value.is_complex = True
-=======
+
         # aten::sym_size output is a int, not a tensor, which stands
         # for the size of one dim. We treat it as 0-D tensor.
         # TODO(titaiwang): set shape?
-        if isinstance(expected_value, torch.SymInt):
+        elif isinstance(expected_value, torch.SymInt):
             onnxscript_value.dtype = torch.int64
         elif isinstance(expected_value, torch.SymFloat):
             onnxscript_value.dtype = torch.float32
->>>>>>> f356439e
         else:
             # We set node output sizes to be dynamic to continue the model conversion,
             # and inputs are also set to be dynamic in add_input().
@@ -237,10 +235,7 @@
                 [dim if isinstance(dim, int) else None for dim in expected_value.size()]
             )
             onnxscript_value.dtype = expected_value.dtype
-<<<<<<< HEAD
-=======
         # naming
->>>>>>> f356439e
         if i > 0:
             onnxscript_value.name = f"{name}_{i}"
         else:
