--- conflicted
+++ resolved
@@ -480,6 +480,12 @@
         self.global_context = GlobalContext()
         self.fake_mode = fake_mode
         self.frame_summary_stack = []
+        # This is morally part of frame_summary_stack, but it is kept separate
+        # for clarity.  As we process a frame, this variable gets updated
+        # to keep track of what line we are in the function.  We make a
+        # function call, this gets cleared and the frame location is pushed
+        # to frame_summary_stack (prepping this variable for the inner frame's
+        # progress)
         self.loc_in_frame = None
         # this is only set after aot_autograd
         self.fw_metadata = None
@@ -517,9 +523,6 @@
         with unittest.mock.patch.object(
             tc, "frame_summary_stack", []
         ), unittest.mock.patch.object(tc, "loc_in_frame", None):
-<<<<<<< HEAD
-            yield
-=======
             try:
                 yield
             except Exception as e:
@@ -543,20 +546,30 @@
                 if not hasattr(e, "real_stack"):
                     e.real_stack = None  # type: ignore[attr-defined]
                 raise
->>>>>>> 1cc00262
 
     @staticmethod
     @contextlib.contextmanager
     def current_frame(frame_summary):
+        # frame_summary can be None to solely take advantage of real_stack
+        # attachment to thrown exceptions
         tc = TracingContext.get()
         assert (
             tc is not None
         ), "Frame context manager must be called within an ongoing trace."
-        tc.frame_summary_stack.append(frame_summary)
+        if frame_summary is not None:
+            tc.frame_summary_stack.append(frame_summary)
+        old = tc.loc_in_frame
+        tc.loc_in_frame = None
         try:
             yield
+        except Exception as e:
+            if not hasattr(e, "real_stack"):
+                e.real_stack = tc.extract_stack()  # type: ignore[attr-defined]
+            raise
         finally:
-            tc.frame_summary_stack.pop()
+            if frame_summary is not None:
+                tc.frame_summary_stack.pop()
+            tc.loc_in_frame = old
 
     @staticmethod
     @contextlib.contextmanager
@@ -594,6 +607,10 @@
     _TLS.tracing_context = context
     try:
         yield context
+    except Exception as e:
+        if not hasattr(e, "real_stack"):
+            e.real_stack = context.extract_stack()  # type: ignore[attr-defined]
+        raise
     finally:
         _TLS.tracing_context = old_context
 
