--- conflicted
+++ resolved
@@ -1857,11 +1857,7 @@
         # NB: Hacking the exception args is the cleanest way I've found to append
         # failure reproduction info without poisoning the stack trace.
         if len(e.args) >= 1:
-<<<<<<< HEAD
             e.args = (f"{e.args[0]}\n{repro_str}", *e.args[1:])
-=======
-            e.args = (str(e.args[0]) + f"\n{repro_str}",) + e.args[1:]
->>>>>>> 1cc00262
         raise
 
 #  "min_satisfying_examples" setting has been deprecated in hypothesis
@@ -3271,8 +3267,10 @@
         )
 
         if error_metas:
+            # See [ErrorMeta Cycles]
+            error_metas = [error_metas]
             # TODO: compose all metas into one AssertionError
-            raise error_metas[0].to_error(
+            raise error_metas.pop()[0].to_error(
                 # This emulates unittest.TestCase's behavior if a custom message passed and
                 # TestCase.longMessage (https://docs.python.org/3/library/unittest.html#unittest.TestCase.longMessage)
                 # is True (default)
@@ -4639,9 +4637,6 @@
 
 @make_lazy_class
 class LazyVal:
-<<<<<<< HEAD
-    pass
-=======
     pass
 
 
@@ -4673,5 +4668,4 @@
     if suppress_prefix:
         s = re.sub(r"Cannot export model.+\n\n", "", s)
     s = re.sub(r" +$", "", s, flags=re.M)
-    return s
->>>>>>> 1cc00262
+    return s