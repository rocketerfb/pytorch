import copy
import functools
import getpass
import itertools
import logging
import os
import subprocess
import tempfile
import textwrap
from collections import Counter
from importlib import import_module
from typing import Callable, Optional, Sequence, TypeVar

import torch
import torch._prims_common as utils
import torch._subclasses.meta_utils

from torch._dynamo.testing import rand_strided
from torch._prims_common import is_float_dtype
from torch.multiprocessing.reductions import StorageWeakRef
from torch.utils._content_store import ContentStoreReader, ContentStoreWriter

from . import config
from .utils import clone_inputs, get_debug_dir

log = logging.getLogger(__name__)

T = TypeVar("T")


inductor_config = import_module("torch._inductor.config")
use_buck = inductor_config.is_fbcode()

if use_buck:
    import libfb.py.build_info  # type: ignore[import]


extra_deps = []
extra_imports = ""
if use_buck:
    extra_deps = [
        "//caffe2/torch/fb/sparsenn:sparsenn_operators_gpu",
        "//caffe2/torch/fb/sparsenn:sparsenn_operators",
        "//deeplearning/fbgemm/fbgemm_gpu:sparse_ops_cpu",
        "//deeplearning/fbgemm/fbgemm_gpu:sparse_ops",
    ]
    cur_target = libfb.py.build_info.BuildInfo.get_build_rule().replace("fbcode:", "//")
    extra_imports = "\n".join([f'torch.ops.load_library("{x}")' for x in extra_deps])


BUCK_CMD_PREFIX = ["buck2", "run", "@mode/dev-nosan"]


class BuckTargetWriter:
    def __init__(self, filename):
        self.subdir, self.py_file = os.path.split(os.path.abspath(filename))
        self.target = self.py_file.replace(".py", "")

        # Get main_module path from fbcode
        self.path = f'{self.subdir.replace("/", ".")}.{self.target}'
        self.path = self.path[self.path.find("fbcode.") :]
        self.path = self.path[7:]

        # Get cmd line path
        tmp = self.subdir
        tmp = tmp[tmp.find("fbcode/") :][7:]
        self.cmd_line_path = f"//{tmp}:{self.target}"

    def build(self):
        extra_cpp_deps = "\n".join([f'        "{x}",' for x in extra_deps])
        return textwrap.dedent(
            f"""
load("@fbcode_macros//build_defs:python_binary.bzl", "python_binary")

python_binary(
    name="{self.target}",
    srcs = ["{self.py_file}"],
    compile = False,
    deps = [
        "//caffe2:torch",
        "//caffe2/functorch:functorch",
        "//triton:triton",
        "{cur_target}",
    ],
    cpp_deps = [
{extra_cpp_deps}
    ],
    main_module = "{self.path}",
)
"""
        )

    def write(self, print_msg=True):
        target_file = os.path.join(self.subdir, "TARGETS")
        with open(target_file, "w") as fd:
            fd.write(self.build())
        # log.warning("Wrote isolation TARGETS file at %s", target_file)
        cmd_split = BUCK_CMD_PREFIX + [self.cmd_line_path]
        if print_msg:
            log.warning(
                "Found an example that reproduces the error. Run this cmd to repro - %s",
                " ".join(cmd_split),
            )
        return cmd_split


def minifier_dir():
    path = os.path.join(get_debug_dir(), "minifier")
    if path is None:
        path = f"{tempfile.gettempdir()}/minifier_{getpass.getuser()}"
    if not os.path.exists(path):
        os.makedirs(path, exist_ok=True)
    return path


MAX_CONSTANT_NUMEL_INLINE = 4


class NNModuleToString:
    safe_reprs = [
        torch.nn.Linear,
        torch.nn.Conv1d,
        torch.nn.Conv2d,
        torch.nn.Conv3d,
        torch.nn.BatchNorm1d,
        torch.nn.BatchNorm2d,
        torch.nn.BatchNorm3d,
        torch.nn.LayerNorm,
        torch.nn.Dropout,
        torch.nn.Softmax,
        torch.nn.ReLU,
        torch.nn.GELU,
        torch.nn.Identity,
        torch.nn.MaxPool2d,
        torch.nn.Embedding,
        torch.nn.Tanh,
        torch.nn.ConvTranspose1d,
        torch.nn.GLU,
        torch.nn.LSTM,
        torch.nn.Flatten,
        torch.nn.AdaptiveAvgPool2d,
    ]

    @staticmethod
    def can_convert_to_string(gm):
        cant_convert = set()
        for _, module in gm.named_children():
            if type(module) not in NNModuleToString.safe_reprs:
                cant_convert.add(module)

        if len(cant_convert) > 0:
            log.warning("We have not tested reprs of some modules - %s", cant_convert)
        # TODO - Assuming that all modules can be safely repr'd. Check if that assumption is correct.
        return True

    @staticmethod
    def convert(gm):
        from torch.nn.modules.module import _addindent

        tab = " " * 4

        model_str = textwrap.dedent(
            """
            from torch.nn import *
            class Repro(torch.nn.Module):
                def __init__(self):
                    super().__init__()
            """
        )

        for module_name, module in gm.named_children():
            module_str = f"{module.__repr__()}"
            # module should be a core torch.nn.Module, so all parameters
            # should be on the same device.
            example_param = next(module.parameters(), None)
            if example_param is not None and example_param.is_cuda:
                module_str = f"{module_str}.cuda()"
            model_str += f"{tab*2}self.{module_name} = {module_str}\n"

        for buffer_name, buffer in gm._buffers.items():
            if buffer is None:
                continue
            # Serialize full data for small buffers
            if buffer.numel() <= MAX_CONSTANT_NUMEL_INLINE:
                from torch._tensor_str import PRINT_OPTS

                assert PRINT_OPTS.threshold >= MAX_CONSTANT_NUMEL_INLINE
                tensor_str = repr(buffer)
            elif torch.is_floating_point(buffer):
                tensor_str = f"torch.randn({list(buffer.shape)}, dtype={buffer.dtype})"
            else:
                tensor_str = (
                    f"torch.randint(1, size={list(buffer.shape)}, dtype={buffer.dtype})"
                )
            if buffer.is_cuda:
                tensor_str = f"{tensor_str}.cuda()"
            model_str += f"{tab*2}self.register_buffer('{buffer_name}', {tensor_str})\n"

        for param_name, param in gm._parameters.items():
            if param is None:
                continue
            maybe_device = ""
            if param.is_cuda:
                maybe_device = ', device="cuda"'
            tensor_str = f"torch.nn.Parameter(torch.randn({list(param.shape)}, dtype={param.dtype}{maybe_device}))"
            model_str += f"{tab*2}self.{param_name} = {tensor_str}\n"

        # TODO - Keep this code for now. But, I don't think we will need this.
        # attrs = dir(gm)
        # for attr in attrs:
        #     if "_tensor_constant" in attr:
        #         val = getattr(gm, attr)
        #         model_str += f"    {attr} = {val!r}\n"

        model_str += f"{_addindent(gm.code, 4)}\n"
        return model_str


@functools.lru_cache(None)  # subprocess is expensive
def _cuda_system_info_comment():
    if not torch.cuda.is_available():
        return "# torch.cuda.is_available()==False, no GPU info collected\n"

    model_str = "# CUDA Info: \n"
    try:
        cuda_version_out = subprocess.run(["nvcc", "--version"], stdout=subprocess.PIPE)
        cuda_version_lines = cuda_version_out.stdout.decode().split("\n")
        comment = "".join([f"# {s} \n" for s in cuda_version_lines if s not in [""]])
        model_str += f"{comment}\n"
    except FileNotFoundError:
        model_str += "# nvcc not found\n"

    gpu_names = Counter(
        torch.cuda.get_device_name(i) for i in range(torch.cuda.device_count())
    )

    model_str += "# GPU Hardware Info: \n"
    for name, count in gpu_names.items():
        model_str += f"# {name} : {count} \n"
    model_str += "\n"
    return model_str


def generate_config_string(*, stable_output=False):
    import torch._functorch.config
    import torch._inductor.config

    if stable_output:
        return "# config omitted due to stable_output=True"

    return f"""\
import torch._dynamo.config
import torch._inductor.config
import torch._functorch.config
{torch._dynamo.config.codegen_config()}
{torch._inductor.config.codegen_config()}
{torch._functorch.config.codegen_config()}
"""


def get_minifier_repro_path():
    return os.path.join(minifier_dir(), "minifier_launcher.py")


def helper_for_dump_minify(contents):
    minified_repro_path = get_minifier_repro_path()
    log.warning("Writing minified repro to:\n%s", minified_repro_path)

    if use_buck:
        BuckTargetWriter(minified_repro_path).write()
    try:
        with open(minified_repro_path, "w") as fd:
            fd.write(contents)

    except OSError as e:
        log.exception(e)
        raise NotImplementedError("Could not write to {minified_repro_path}") from e


class AccuracyError(Exception):
    pass


def clone_inputs_retaining_gradness(example_inputs):
    """
    This clone inputs is different from utils clone_input. In case of minifier,
    all the tensors are leaf tensors while creating a new graph. So, we set the
    requires_grad field w/o checking the leafness of the tensor.
    """
    cloned_inputs = clone_inputs(example_inputs)
    for idx in range(len(example_inputs)):
        if isinstance(cloned_inputs[idx], torch.Tensor):
            cloned_inputs[idx].requires_grad_(example_inputs[idx].requires_grad)
    return cloned_inputs


def run_fwd_maybe_bwd(gm, args, only_fwd=False, disable_clone=False):
    """
    Runs a forward and possibly backward iteration for a given mod and args.

    When disable_clone is True, we will use args as-is without cloning.
    This is higher fidelity but we may destroy the args in the process.
    """
    from torch._functorch.aot_autograd import make_boxed_func

    from .testing import collect_results, reduce_to_scalar_loss, requires_bwd_pass

    gm = copy.deepcopy(gm)
    if not disable_clone:
        args = clone_inputs_retaining_gradness(args)

    if hasattr(gm, "zero_grad"):
        gm.zero_grad(True)

    # TorchInductor returned callable expects lists. So, boxing the call.
    orig_named_parameters = getattr(gm, "named_parameters", None)
    orig_named_buffers = getattr(gm, "named_buffers", None)
    if not hasattr(gm, "_boxed_call") and (
        orig_named_parameters is not None or orig_named_buffers is not None
    ):
        gm = make_boxed_func(gm)
        if orig_named_parameters is not None:
            gm.named_parameters = orig_named_parameters
        if orig_named_buffers is not None:
            gm.named_buffers = orig_named_buffers

    out = gm(args)
    if only_fwd:
        return out
    if requires_bwd_pass(out):
        loss = reduce_to_scalar_loss(out)
        loss.backward()
    return collect_results(gm, out, None, args)


def same_two_models(
    gm,
    opt_gm,
    example_inputs,
    only_fwd=False,
    *,
    require_fp64=False,
    ignore_non_fp=False,
):
    """
    Check two models have same accuracy.

    require_fp64: if True, raise an error if we unable to calculate the fp64 reference
    ignore_non_fp: if True, do not compare outputs which are not floating point.  This
        is mostly useful for the minifier (which wants to avoid quantizing floating point
        error into integer/boolean error)
    """
    from .eval_frame import OptimizedModule
    from .testing import (
        named_buffers_for_optimized_module,
        named_parameters_for_optimized_module,
    )
    from .utils import same

    if isinstance(gm, OptimizedModule):
        gm.named_parameters = named_parameters_for_optimized_module(gm)
        gm.named_buffers = named_buffers_for_optimized_module(gm)

    if isinstance(opt_gm, OptimizedModule):
        opt_gm.named_parameters = named_parameters_for_optimized_module(opt_gm)
        opt_gm.named_buffers = named_buffers_for_optimized_module(opt_gm)

    ref = run_fwd_maybe_bwd(gm, example_inputs, only_fwd)

    fp64_ref = None
    if config.same_two_models_use_fp64:
        try:
            fp64_model, fp64_examples = cast_to_fp64(
                copy.deepcopy(gm), clone_inputs_retaining_gradness(example_inputs)
            )
            fp64_ref = run_fwd_maybe_bwd(fp64_model, fp64_examples, only_fwd)
        except Exception:
            if require_fp64:
                raise RuntimeError("Could not generate fp64 outputs")
            log.warning("Could not generate fp64 outputs")

    try:
        res = run_fwd_maybe_bwd(opt_gm, example_inputs, only_fwd)
    except Exception as e:
        # This means that the minified graph is bad/exposes a different problem.
        # As we are checking accuracy here, lets log the exception and return True.
        log.exception(
            (
                "While minifying the program in accuracy minification mode, "
                "ran into a runtime exception which is likely an unrelated issue."
                " Skipping this graph."
            )
        )
        return True

    passing = same(
        ref,
        res,
        fp64_ref,
        tol=config.repro_tolerance,
        equal_nan=True,
        ignore_non_fp=ignore_non_fp,
    )
    return passing


def cast_convert_element_type_to_fp64(model):
    for node in model.graph.nodes:
        if (
            node.op == "call_function"
            and node.target == torch.ops.prims.convert_element_type.default
        ):
            assert len(node.args) == 2
            if is_float_dtype(node.args[1]) and node.args[1] != torch.float64:
                node.args = (node.args[0], torch.float64)
    model.graph.lint()
    model.recompile()
    return model


def cast_to(dtype, model, inputs):
    from torch.utils._pytree import tree_map

    model = model.to(dtype)
    if dtype == torch.float64:
        # If casting to fp64 for accuracy comparison, we need to
        # take care of convert_element_type explicitly
        model = cast_convert_element_type_to_fp64(model)

    inputs = tree_map(
        lambda x: x.to(dtype)
        if isinstance(x, torch.Tensor) and x.is_floating_point()
        else x,
        inputs,
    )
    return model, inputs


def cast_to_fp64(model, inputs):
    return cast_to(torch.float64, model, inputs)


def backend_accuracy_fails(
    gm,
    example_inputs,
    compiler_fn,
    only_fwd=False,
    *,
    require_fp64=False,
    ignore_non_fp=False,
):
    try:
        compiled_gm = compiler_fn(
            copy.deepcopy(gm), clone_inputs_retaining_gradness(example_inputs)
        )
        return not same_two_models(
            gm,
            compiled_gm,
            example_inputs,
            only_fwd,
            require_fp64=require_fp64,
            ignore_non_fp=ignore_non_fp,
        )
    except Exception as e:
        # This means that the the minified graph is bad/exposes a different problem.
        # As we are checking accuracy here, lets log the exception and return False.
        log.exception(
            (
                "While minifying the program in accuracy minification mode, "
                "ran into a runtime exception which is likely an unrelated issue."
                " Skipping this graph"
            )
        )
        return False


# ~~~~~~~~~~~~~~~~~~~~~~~~~~~~~~~~~~~~~~~~~~~~~~~~~~~~~~~~~~~~~~~~~~~ #
#                       REPRO SUPPORT CODE
# ~~~~~~~~~~~~~~~~~~~~~~~~~~~~~~~~~~~~~~~~~~~~~~~~~~~~~~~~~~~~~~~~~~~ #


# Helper functions for computing what the default values of tensor
# values should be.  These all coincide with factory functions, e.g., torch.empty


def _stride_or_default(
    stride: Optional[Sequence[int]], *, shape: Sequence[int]
) -> Sequence[int]:
    return stride if stride is not None else utils.make_contiguous_strides_for(shape)


def _mk_defaulter(d: T) -> Callable[[Optional[T]], T]:
    return lambda x: x if x is not None else d


_dtype_or_default = _mk_defaulter(torch.float32)
_device_or_default = _mk_defaulter(torch.device("cpu"))
_storage_offset_or_default = _mk_defaulter(0)
_requires_grad_or_default = _mk_defaulter(False)
_is_leaf_or_default = _mk_defaulter(False)


class NopInputReader:
    def __init__(self):
        self.total = 0

    def storage(self, storage_hash, nbytes, *, device=None, dtype_hint=None):
        self.total += 1

    def tensor(self, *args, **kwargs):
        pass

    def symint(self, *args, **kwargs):
        pass


# TODO: Support bundling the entire repro into a zip file for ease of
# transferring around
class InputReader:
    def __init__(self, save_dir=None, *, pbar=None):
        # If None, we will generate random data instead.  It's important
        # to natively support this use case as it will allow people to
        # share repros without including the real data, if the problem
        # reproduces even on random data.
        if save_dir is None:
            log.warning("no save_dir specified, will generate random data")
        self.store = ContentStoreReader(save_dir) if save_dir is not None else None
        self.args = []
        self.pbar = pbar

    def storage(self, storage_hash, nbytes, *, device=None, dtype_hint=None):
        if self.pbar is not None:
            self.pbar.update(1)
        device = _device_or_default(device)
        dtype_hint = _dtype_or_default(dtype_hint)
        if self.store is not None and storage_hash is not None:
            try:
                storage = self.store.read_storage(storage_hash)
            except FileNotFoundError:
                pass
            else:
                if device != storage.device:
                    log.warning("device mismatch: %s != %s", device, storage.device)
                    # TODO: transfer it to the right device?  But failing this
                    # way would be very mysterious!  Would have been better
                    # not to store device in the serialized format...
                return storage
        log.warning("could not load %s, generating random data instead", storage_hash)
        shape = (nbytes // dtype_hint.itemsize,)
        stride = _stride_or_default(None, shape=shape)
        return rand_strided(shape, stride, dtype_hint, device).untyped_storage()

    def tensor(
        self,
        storage,
        shape,
        stride=None,
        *,
        storage_offset=None,
        dtype=None,
        requires_grad=None,
        is_leaf=None,
        **metadata,
    ):
        stride = _stride_or_default(stride, shape=shape)
        storage_offset = _storage_offset_or_default(storage_offset)
        dtype = _dtype_or_default(dtype)
        is_leaf = _is_leaf_or_default(is_leaf)
        requires_grad = _requires_grad_or_default(requires_grad)
        t = torch.tensor(
            [], dtype=dtype, device=storage.device, requires_grad=requires_grad
        )
        with torch.no_grad():
            t.set_(storage, storage_offset, shape, stride)
        if not is_leaf:
            # Fake up some autograd history in a very naughty way
            with torch.enable_grad():
                t = t.clone(memory_format=torch.preserve_format)
            with torch.no_grad():
                t.set_(storage, storage_offset, shape, stride)
        assert torch._subclasses.meta_utils.safe_is_leaf(t) == is_leaf
        torch._utils.set_tensor_metadata(t, metadata)
        self.args.append(t)
        return t  # for BC

    def symint(self, val):
        self.args.append(val)
        return val  # for BC


# Here is our writer strategy:
#  1. We will stream all of the inputs to disk
#  2. You can now deterministically randomize the inputs, or reload
#     the inputs from disk
#  3. You can YOLO run the script without the inputs, in which case
#     we'll fill the inputs with random data and pray.  This is the
#     legacy behavior, but it's also useful if you want to find out
#     if we're so broken even random inputs trigger it
#  4. We could offer an in process "check if the randomized thing
#     works too" but this is delicate so we don't do it


class InputWriter:
    def __init__(self, save_dir, *, stable_hash=False):
        self._lines = []
        # TODO: consider ensuring tensor and storage counters line up?
        self.storage_counter = itertools.count()
        self.save_dir = save_dir
        self.store = (
            ContentStoreWriter(save_dir, stable_hash=stable_hash)
            if save_dir is not None
            else None
        )
        self.seen_storages = {}

    def lines(self):
        r = [
            "def load_args(reader):",
        ]
        r.extend(f"    {l}" for l in self._lines)
        # In case we need to change the internal format of load_args
        # in an FC-breaking way
        r.append("load_args._version = 0")
        return r

    # Storages are untyped, but we need to initialize them with data if
    # we don't have the real data, so we give a hint saying what kind
    # of initialization may be appropriate
    #
    # If we had a FakeTensor, device_hint tells us what device should be
    def storage(self, untyped_storage, *, dtype_hint=None, device_hint=None) -> str:
        ws = StorageWeakRef(untyped_storage)
        v = self.seen_storages.get(ws)
        if v is not None:
            return v
        v = f"buf{next(self.storage_counter)}"
        maybe_dtype_hint = ""
        if _dtype_or_default(None) != _dtype_or_default(dtype_hint):
            maybe_dtype_hint = f", dtype_hint={dtype_hint!r}"
        # TODO: being optional on device is kind of pointless as the default
        # is CPU but most repros we care about are CUDA
        maybe_device = ""
        device = untyped_storage.device
        if device.type == "meta":
            assert device_hint is not None
            device = device_hint
        if _device_or_default(None) != device:
            maybe_device = f", device={device!r}"
        nbytes = untyped_storage.nbytes()
        storage_hash = None
        if self.store is not None and untyped_storage.device.type != "meta":
            storage_hash = self.store.write_storage(untyped_storage)
        self._lines.append(
            f"{v} = reader.storage({storage_hash!r}, {nbytes!r}{maybe_device}{maybe_dtype_hint})"
        )
        self.seen_storages[ws] = v
        return v

    def tensor(self, name, t) -> None:
        storage = self.storage(
            t.untyped_storage(), dtype_hint=t.dtype, device_hint=t.device
        )
<<<<<<< HEAD
        maybe_stride = ""
        # TODO: Address this for NTs properly
        if t.is_nested or _stride_or_default(None, shape=t.shape) != t.stride():
            maybe_stride = f", {tuple(t.stride())}"
        maybe_dtype = ""
=======
        args = []
        # NB: this is positional, must come first
        if _stride_or_default(None, shape=t.shape) != t.stride():
            args.append(str(tuple(t.stride())))
>>>>>>> 8ecb4493
        if _dtype_or_default(None) != t.dtype:
            args.append(f"dtype={t.dtype!r}")
        if _storage_offset_or_default(None) != t.storage_offset():
            args.append(f"storage_offset={t.storage_offset()!r}")
        tensor_metadata = torch._utils.get_tensor_metadata(t)
        if tensor_metadata:
            args.extend(f"{k}={v!r}" for k, v in tensor_metadata.items())
        if _requires_grad_or_default(None) != t.requires_grad:
            args.append(f"requires_grad={t.requires_grad!r}")
        is_leaf = torch._subclasses.meta_utils.safe_is_leaf(t)
        if _is_leaf_or_default(None) != is_leaf:
            args.append(f"is_leaf={is_leaf!r}")
        self._lines.append(
            "reader.tensor("
            + ", ".join([storage, str(tuple(t.shape)), *args])
            + f")  # {name}"
        )

    # TODO: this doesn't actually symint atm
    def symint(self, name, val) -> None:
        if isinstance(val, torch.SymInt):
            val = val.node.hint
        self._lines.append(f"reader.symint({val!r})  # {name}")<|MERGE_RESOLUTION|>--- conflicted
+++ resolved
@@ -660,18 +660,11 @@
         storage = self.storage(
             t.untyped_storage(), dtype_hint=t.dtype, device_hint=t.device
         )
-<<<<<<< HEAD
-        maybe_stride = ""
+        args = []
+        # NB: this is positional, must come first
         # TODO: Address this for NTs properly
         if t.is_nested or _stride_or_default(None, shape=t.shape) != t.stride():
-            maybe_stride = f", {tuple(t.stride())}"
-        maybe_dtype = ""
-=======
-        args = []
-        # NB: this is positional, must come first
-        if _stride_or_default(None, shape=t.shape) != t.stride():
             args.append(str(tuple(t.stride())))
->>>>>>> 8ecb4493
         if _dtype_or_default(None) != t.dtype:
             args.append(f"dtype={t.dtype!r}")
         if _storage_offset_or_default(None) != t.storage_offset():
