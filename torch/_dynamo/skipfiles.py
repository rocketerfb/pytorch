--- conflicted
+++ resolved
@@ -139,11 +139,7 @@
     glob.glob(_module_dir(torch) + "_export/db/examples/*.py"),
 )
 
-<<<<<<< HEAD
-# torch.func.vmap: need to allow this file to be able to look at `vmap_impl`
-=======
-# torch.func.grad: need to allow this file to be able to look at `grad_impl`
->>>>>>> 2d528625
+# torch.func: need to allow this file to be able to look at functorch transforms
 FILENAME_ALLOWLIST |= {
     _module_dir(torch) + "_functorch/apis.py",
 }
