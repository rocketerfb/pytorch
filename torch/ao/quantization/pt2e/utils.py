--- conflicted
+++ resolved
@@ -240,7 +240,6 @@
     )
     m.recompile()
 
-<<<<<<< HEAD
 def _is_literal(arg):
     if isinstance(arg, (int, float)):
         return True
@@ -248,24 +247,57 @@
         return all(map(_is_literal, arg))
     return False
 
-def _replace_literals_with_new_placeholders(gm, merge_dup=False, exclude_literals=None):
-=======
-def _replace_literals_with_placeholders(gm):
->>>>>>> a01e795a
-    """Replace the literals in the graph with placeholder nodes, so that the literal arguments
-    in the graph can be matched and replaced
+def _replace_literals_with_new_placeholders(
+    gm: torch.fx.GraphModule,
+    merge_dup: bool = False,
+    exclude_literals: Optional[List[Any]] = None
+):
+    """Replace the literals in the graph with placeholder nodes that's created on the fly while we
+    traverse the graph, so that the literal arguments in the graph can be matched and replaced
 
     To use this, the pattern and replacement graph should have the exact same number of literal args
-    and they should be used in the exact same order.
-
-    For example:
-<<<<<<< HEAD
-    def forward(self, x):
+    and they should be used in the exact same order in the pattern and replacement graph.
+
+    If the literal arguments are not used in the same order in pattern and replacement graph, please
+    use `_replace_literals_with_existing_placeholders` instead
+
+    Args:
+        `gm`: input GraphModule that we'll transform
+        `merge_dup`: boolean flag to indicate that if the same literal appears multiple times in
+         the graph, whether they should correspond to the same placeholder or not
+        `exclude_literals`: a list of literals that will not be replaced with placeholders
+
+    Example:
+
+    # 1. Original Graph
+    def pattern(self, x):
         return x + 3
 
-    after calling _replace_literals_with_new_placeholders(gm), we'll have
-    def forward(self, x, new_ph):
+    def replacement(self, x):
+        return x - 3
+
+    example_inputs = (torch.randn(1, 3, 3, 3),)
+    pattern_gm = get_aten_graph_module(pattern, example_inputs)
+    replacement_gm = get_aten_graph_module(pattern, example_inptus)
+
+    # 2. Before calling replace literals we'll see the following graph:
+    def pattern(self, x):
+        return x + 3
+
+    def replacement(self, x):
+        return x - 3
+
+    pattern_gm = _replace_literals_with_new_placeholders(pattern_gm)
+    replacement_gm = _replace_literals_with_new_placeholders(replacement_gm)
+
+    # 3. After replacing literals with new placeholder nodes
+
+    def pattern(self, x, new_ph):
         return x + new_ph
+
+    def pattern(self, x, new_ph):
+        return x - new_ph
+
     """
     last_ph = None
     cnt = 0
@@ -273,35 +305,6 @@
     if exclude_literals is None:
         exclude_literals = []
 
-=======
-    pattern:
-    def forward(self, x):
-        return x + 3
-
-    replacement:
-    def forward(self, x):
-        return x - 3
-
-    after this pass, we'll have:
-    pattern:
-    def forward(self, x, scalar):
-        return x + scalar
-
-    replacement:
-    def forward(self, x, scalar):
-        return x - scalar
-    """
-    last_ph = None
-
-    def _is_literal(arg):
-        if isinstance(arg, (int, float)):
-            return True
-        if isinstance(arg, (tuple, list)):
-            return all(map(_is_literal, arg))
-        return False
-
-    cnt = 0
->>>>>>> a01e795a
     for node in gm.graph.nodes:
         if node.op == "placeholder":
             last_ph = node
@@ -310,7 +313,6 @@
         with gm.graph.inserting_after(last_ph):
             new_args = []
             for arg in node.args:
-<<<<<<< HEAD
                 if _is_literal(arg) and arg not in exclude_literals:
                     if merge_dup and arg in literal_to_ph:
                         new_args.append(literal_to_ph[arg])
@@ -321,38 +323,70 @@
                         cnt += 1
                         if merge_dup:
                             literal_to_ph[arg] = ph_node
-=======
-                if _is_literal(arg):
-                    new_args.append(gm.graph.placeholder("arg" + str(cnt)))
-                    gm._in_spec.children_specs[0].children_specs.append(LeafSpec())
-                    cnt += 1
->>>>>>> a01e795a
                 else:
                     new_args.append(arg)
             new_args = tuple(new_args)
 
         node.args = new_args
-<<<<<<< HEAD
     return gm
 
 
-def _replace_literals_with_existing_placeholders(gm, exclude_literals, literal_to_ph_idx):
+def _replace_literals_with_existing_placeholders(
+    gm: torch.fx.GraphModule,
+    exclude_literals: Optioinal[List[Any]] = None,
+    literal_to_ph_idx: Optional[List[Any, int]] = None
+):
     """Replace the literals in the graph with **existing** placeholder nodes, so that the literal arguments
     in the graph can be matched and replaced
 
     To use this, all literal args in the graph should be unique and each of them should correspond
     to exactly one placeholder node
 
-    For example:
-    def forward(self, x, constant):
-        # constant = 3, it is burnt in due to dynamo tracing
-        return x + 3
-
-    call: _replace_literals_with_existing_placeholders(pattern, exclude_literals=[], literal_to_ph_idx={3: 1}
-    after this pass, we'll have:
-    def forward(self, x, scalar):
-        return x + scalar
-
+    # 1. Original Graph
+    def pattern(self, x_i8, scale, zero_point, quant_min, quant_max):
+        return torch.dequantize_per_tensor(x_i8, scale, zero_point, quant_min, quant_max)
+
+    def replacement(x_i8, scale, zero_point, quant_min, quant_max):
+        x_i8 = torch.clamp(x_i8, quant_min, quant_max)
+        return ((x_i8.to(torch.float32) - zero_point) * scale).to(dtype=torch.float32)
+
+    example_inputs = (
+        torch.randn(1, 3, 3, 3),
+        1.0,
+        0,
+        -128,
+        127,
+    )
+    pattern_gm = get_aten_graph_module(pattern, example_inputs)
+    replacement_gm = get_aten_graph_module(pattern, example_inptus)
+
+    # 2. Before calling replace literals we'll see the following graph:
+    def pattern(self, x_i8, scale, zero_point, quant_min, quant_max):
+        # scale/zero_point/quant_min/quant_max are burnt in since they are scalar values
+        return torch.dequantize_per_tensor(x_i8, 1.0, 0, -128, 127)
+
+    def replacement(x_i8, scale, zero_point, quant_min, quant_max):
+        # scale/zero_point/quant_min/quant_max are burnt in since they are scalar values
+        x_i8 = torch.clamp(x_i8, -128, 127)
+        return ((x_i8.to(torch.float32) - 0) * 1.0).to(dtype=torch.float32)
+
+    # Note that literal args appear in different order in pattern and replacement graph, so
+    # we can't use _replace_literals_with_new_placeholders
+
+    literal_to_ph_idx = {1.0: 1, 0: 2, -128: 3, 127: 4}
+    pattern_gm = _replace_literals_with_existing_placeholders(pattern_gm, literal_to_ph_idx)
+    replacement_gm = _replace_literals_with_existing_placeholders(replacement_gm, literal_to_ph_idx)
+
+    # 3. After replacing literals with existing placeholder nodes
+
+    def pattern(self, x_i8, scale, zero_point, quant_min, quant_max):
+        # scale/zero_point/quant_min/quant_max are burnt in since they are scalar values
+        return torch.dequantize_per_tensor(x_i8, scale, zero_point, quant_min, quant_max)
+
+    def replacement(x_i8, scale, zero_point, quant_min, quant_max):
+        # scale/zero_point/quant_min/quant_max are burnt in since they are scalar values
+        x_i8 = torch.clamp(x_i8, quant_min, quant_max)
+        return ((x_i8.to(torch.float32) - zero_point) * scale).to(dtype=torch.float32)
     """
     if exclude_literals is None:
         exclude_literals = []
@@ -372,6 +406,4 @@
                 new_args.append(arg)
         new_args = tuple(new_args)
         node.args = new_args
-=======
->>>>>>> a01e795a
     return gm