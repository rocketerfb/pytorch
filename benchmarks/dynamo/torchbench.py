#!/usr/bin/env python3
import gc
import importlib
import logging
import os
import re
import sys
import warnings
from os.path import abspath, exists

import torch

try:
    from .common import BenchmarkRunner, main
except ImportError:
    from common import BenchmarkRunner, main

from torch._dynamo.testing import collect_results, reduce_to_scalar_loss
from torch._dynamo.utils import clone_inputs

# We are primarily interested in tf32 datatype
torch.backends.cuda.matmul.allow_tf32 = True


def setup_torchbench_cwd():
    original_dir = abspath(os.getcwd())

    os.environ["KALDI_ROOT"] = "/tmp"  # avoids some spam
    for torchbench_dir in (
        "./torchbenchmark",
        "../torchbenchmark",
        "../torchbench",
        "../benchmark",
        "../../torchbenchmark",
        "../../torchbench",
        "../../benchmark",
    ):
        if exists(torchbench_dir):
            break

    if exists(torchbench_dir):
        torchbench_dir = abspath(torchbench_dir)
        os.chdir(torchbench_dir)
        sys.path.append(torchbench_dir)

    return original_dir


# Some models have large dataset that doesn't fit in memory. Lower the batch
# size to test the accuracy.
USE_SMALL_BATCH_SIZE = {
    "demucs": 4,
    "dlrm": 1024,
    "densenet121": 4,
    "hf_Reformer": 4,
    "hf_T5_base": 4,
    "timm_efficientdet": 1,
    "llama_v2_7b_16h": 1,
}

DETECTRON2_MODELS = {
    "detectron2_fasterrcnn_r_101_c4",
    "detectron2_fasterrcnn_r_101_dc5",
    "detectron2_fasterrcnn_r_101_fpn",
    "detectron2_fasterrcnn_r_50_c4",
    "detectron2_fasterrcnn_r_50_dc5",
    "detectron2_fasterrcnn_r_50_fpn",
    "detectron2_maskrcnn_r_101_c4",
    "detectron2_maskrcnn_r_101_fpn",
    "detectron2_maskrcnn_r_50_fpn",
}

SKIP = {
    # https://github.com/pytorch/torchdynamo/issues/101
    "detectron2_maskrcnn",
    # https://github.com/pytorch/torchdynamo/issues/145
    "fambench_xlmr",
    # TIMEOUT, https://github.com/pytorch/pytorch/issues/98467
    "tacotron2",
<<<<<<< HEAD
    # takes too long, extreme slowdown (< .001)
    "maml",
=======
    "hf_Bert",  # Error: RelaxedUnspecConstraint(L['input_ids'].size()[0]) - inferred constant (4)
    "hf_Bert_large",  # Error: RelaxedUnspecConstraint(L['input_ids'].size()[0]) - inferred constant (4)
>>>>>>> c9eb95cc
}

SKIP_FOR_CPU = {
    "hf_T5_generate",  # OOMs
    "cm3leon_generate",  # model is CUDA only
    "nanogpt_generate",  # timeout
    "sam",  # timeout
    "llama_v2_7b_16h",  # model is CUDA only
}

SKIP_FOR_CUDA = {
    "gat",  # only works on CPU
    "gcn",  # only works on CPU
    "sage",  # only works on CPU
}

# Additional models that are skipped in training
SKIP_TRAIN = {
    # not designed for training
    "pyhpc_equation_of_state",
    "pyhpc_isoneutral_mixing",
    "pyhpc_turbulent_kinetic_energy",
    "maml",
    "llama",
    "llama_v2_7b_16h",
}
SKIP_TRAIN.update(DETECTRON2_MODELS)

# These models support only train mode. So accuracy checking can't be done in
# eval mode.
ONLY_TRAINING_MODE = {
    "tts_angular",
    "tacotron2",
    "demucs",
    "hf_Reformer",
    "pytorch_struct",
    "yolov3",
}
ONLY_TRAINING_MODE.update(DETECTRON2_MODELS)

# Need lower tolerance on GPU. GPU kernels have non deterministic kernels for these models.
REQUIRE_HIGHER_TOLERANCE = {
    "alexnet",
    "attention_is_all_you_need_pytorch",
    "densenet121",
    "hf_Albert",
    "vgg16",
    "mobilenet_v3_large",
    "nvidia_deeprecommender",
    "timm_efficientdet",
}

# These models need >1e-3 tolerance
REQUIRE_EVEN_HIGHER_TOLERANCE = {
    "soft_actor_critic",
    "tacotron2",
}

REQUIRE_HIGHER_FP16_TOLERANCE = {
    "drq",
}

REQUIRE_COSINE_TOLERACE = {
    # Just keeping it here even though its empty, if we need this in future.
}

# non-deterministic output / cant check correctness
NONDETERMINISTIC = {
    # https://github.com/pytorch/pytorch/issues/98355
    "mobilenet_v3_large",
}

# These benchmarks took >600s on an i9-11900K CPU
VERY_SLOW_BENCHMARKS = {
    "hf_BigBird",  # 3339s
    "hf_Longformer",  # 3062s
    "hf_T5",  # 930s
}

# These benchmarks took >60s on an i9-11900K CPU
SLOW_BENCHMARKS = {
    *VERY_SLOW_BENCHMARKS,
    "BERT_pytorch",  # 137s
    "demucs",  # 116s
    "fastNLP_Bert",  # 242s
    "hf_Albert",  # 221s
    "hf_Bart",  # 400s
    "hf_Bert",  # 334s
    "hf_DistilBert",  # 187s
    "hf_GPT2",  # 470s
    "hf_Reformer",  # 141s
    "speech_transformer",  # 317s
    "vision_maskrcnn",  # 99s
}

TRT_NOT_YET_WORKING = {
    "alexnet",
    "resnet18",
    "resnet50",
    "mobilenet_v2",
    "mnasnet1_0",
    "squeezenet1_1",
    "shufflenetv2_x1_0",
    "vgg16",
    "resnext50_32x4d",
}

DONT_CHANGE_BATCH_SIZE = {
    "demucs",
    "pytorch_struct",
    "pyhpc_turbulent_kinetic_energy",
    "vision_maskrcnn",  # https://github.com/pytorch/benchmark/pull/1656
}


SKIP_ACCURACY_CHECK_MODELS = {
    # Models too large to have eager, dynamo and fp64_numbers simultaneosuly
    # even for 40 GB machine. We have tested accuracy for smaller version of
    # these models
    "hf_GPT2_large",
    "hf_T5_large",
    "timm_vision_transformer_large",
    "maml",  # accuracy https://github.com/pytorch/pytorch/issues/93847
    "llama_v2_7b_16h",
}

SKIP_ACCURACY_CHECK_AS_EAGER_NON_DETERMINISTIC_MODELS = {
    # Models that deterministic algorithms can not be turned on for eager mode.
    "Background_Matting",
}


MAX_BATCH_SIZE_FOR_ACCURACY_CHECK = {
    "hf_GPT2": 2,
    "pytorch_unet": 2,
}

FORCE_AMP_FOR_FP16_BF16_MODELS = {
    "DALLE2_pytorch",
    "doctr_det_predictor",
    "doctr_reco_predictor",
    "Super_SloMo",
    "tts_angular",
}


class TorchBenchmarkRunner(BenchmarkRunner):
    def __init__(self):
        super().__init__()
        self.suite_name = "torchbench"
        self.optimizer = None

    @property
    def skip_models(self):
        return SKIP

    @property
    def skip_models_for_cpu(self):
        return SKIP_FOR_CPU

    @property
    def skip_models_for_cuda(self):
        return SKIP_FOR_CUDA

    @property
    def slow_models(self):
        return SLOW_BENCHMARKS

    @property
    def very_slow_models(self):
        return VERY_SLOW_BENCHMARKS

    @property
    def non_deterministic_models(self):
        return NONDETERMINISTIC

    @property
    def skip_not_suitable_for_training_models(self):
        return SKIP_TRAIN

    @property
    def failing_fx2trt_models(self):
        return TRT_NOT_YET_WORKING

    @property
    def force_amp_for_fp16_bf16_models(self):
        return FORCE_AMP_FOR_FP16_BF16_MODELS

    @property
    def skip_accuracy_checks_large_models_dashboard(self):
        if self.args.dashboard or self.args.accuracy:
            return SKIP_ACCURACY_CHECK_MODELS
        return set()

    @property
    def skip_accuracy_check_as_eager_non_deterministic(self):
        if self.args.accuracy and self.args.training:
            return SKIP_ACCURACY_CHECK_AS_EAGER_NON_DETERMINISTIC_MODELS
        return set()

    def load_model(
        self,
        device,
        model_name,
        batch_size=None,
        part=None,
    ):
        if self.args.enable_activation_checkpointing:
            raise NotImplementedError(
                "Activation checkpointing not implemented for Torchbench models"
            )
        is_training = self.args.training
        use_eval_mode = self.args.use_eval_mode
        dynamic_shapes = self.args.dynamic_shapes
        candidates = [
            f"torchbenchmark.models.{model_name}",
            f"torchbenchmark.canary_models.{model_name}",
            f"torchbenchmark.models.fb.{model_name}",
        ]
        for c in candidates:
            try:
                module = importlib.import_module(c)
                break
            except ModuleNotFoundError:
                pass
        else:
            raise ImportError(f"could not import any of {candidates}")
        benchmark_cls = getattr(module, "Model", None)
        if not hasattr(benchmark_cls, "name"):
            benchmark_cls.name = model_name

        cant_change_batch_size = (
            not getattr(benchmark_cls, "ALLOW_CUSTOMIZE_BSIZE", True)
            or model_name in DONT_CHANGE_BATCH_SIZE
        )
        if cant_change_batch_size:
            batch_size = None
        if batch_size is None and is_training and model_name in USE_SMALL_BATCH_SIZE:
            batch_size = USE_SMALL_BATCH_SIZE[model_name]

        # Control the memory footprint for few models
        if self.args.accuracy and model_name in MAX_BATCH_SIZE_FOR_ACCURACY_CHECK:
            batch_size = min(batch_size, MAX_BATCH_SIZE_FOR_ACCURACY_CHECK[model_name])

        # workaround "RuntimeError: not allowed to set torch.backends.cudnn flags"
        torch.backends.__allow_nonbracketed_mutation_flag = True
        extra_args = []
        if part:
            extra_args = ["--part", part]

        if model_name == "vision_maskrcnn" and is_training:
            # Output of vision_maskrcnn model is a list of bounding boxes,
            # sorted on the basis of their scores. This makes accuracy
            # comparison hard with torch.compile. torch.compile can cause minor
            # divergences in the output because of how fusion works for amp in
            # TorchInductor compared to eager.  Therefore, instead of looking at
            # all the bounding boxes, we compare only top 5.
            model_kwargs = {"box_detections_per_img": 5}
            benchmark = benchmark_cls(
                test="train",
                device=device,
                jit=False,
                batch_size=batch_size,
                extra_args=extra_args,
                model_kwargs=model_kwargs,
            )
        elif is_training:
            benchmark = benchmark_cls(
                test="train",
                device=device,
                jit=False,
                batch_size=batch_size,
                extra_args=extra_args,
            )
        else:
            benchmark = benchmark_cls(
                test="eval",
                device=device,
                jit=False,
                batch_size=batch_size,
                extra_args=extra_args,
            )
        model, example_inputs = benchmark.get_module()

        # Models that must be in train mode while training
        if is_training and (not use_eval_mode or model_name in ONLY_TRAINING_MODE):
            model.train()
        else:
            model.eval()
        gc.collect()
        batch_size = benchmark.batch_size

        # Torchbench has quite different setup for yolov3, so directly passing
        # the right example_inputs
        if model_name == "yolov3":
            example_inputs = (torch.rand(batch_size, 3, 384, 512).to(device),)
        # See https://github.com/pytorch/benchmark/issues/1561
        if model_name == "maml_omniglot":
            batch_size = 5
            assert example_inputs[0].shape[0] == batch_size
        if model_name == "vision_maskrcnn":
            batch_size = 1
        # global current_name, current_device
        # current_device = device
        # current_name = benchmark.name

        if self.args.trace_on_xla:
            # work around for: https://github.com/pytorch/xla/issues/4174
            import torch_xla  # noqa: F401
        self.validate_model(model, example_inputs)
        return device, benchmark.name, model, example_inputs, batch_size

    def iter_model_names(self, args):
        from torchbenchmark import _list_model_paths

        models = _list_model_paths()
        start, end = self.get_benchmark_indices(len(models))
        for index, model_path in enumerate(models):
            if index < start or index >= end:
                continue

            model_name = os.path.basename(model_path)
            if (
                not re.search("|".join(args.filter), model_name, re.I)
                or re.search("|".join(args.exclude), model_name, re.I)
                or model_name in args.exclude_exact
                or model_name in self.skip_models
            ):
                continue

            yield model_name

    def pick_grad(self, name, is_training):
        if is_training or name in ("maml",):
            return torch.enable_grad()
        else:
            return torch.no_grad()

    def get_tolerance_and_cosine_flag(self, is_training, current_device, name):
        tolerance = 1e-4
        cosine = self.args.cosine
        # Increase the tolerance for torch allclose
        if self.args.float16 or self.args.amp:
            if name in REQUIRE_HIGHER_FP16_TOLERANCE:
                return 1e-2, cosine
            return 1e-3, cosine
        if is_training and current_device == "cuda":
            tolerance = 1e-3
            if name in REQUIRE_COSINE_TOLERACE:
                cosine = True
            elif name in REQUIRE_HIGHER_TOLERANCE:
                tolerance = 1e-3
            elif name in REQUIRE_EVEN_HIGHER_TOLERANCE:
                tolerance = 8 * 1e-2
        return tolerance, cosine

    def compute_loss(self, pred):
        return reduce_to_scalar_loss(pred)

    def forward_pass(self, mod, inputs, collect_outputs=True):
        with self.autocast():
            return mod(*inputs)

    def forward_and_backward_pass(self, mod, inputs, collect_outputs=True):
        cloned_inputs = clone_inputs(inputs)
        self.optimizer_zero_grad(mod)
        with self.autocast():
            pred = mod(*cloned_inputs)
            loss = self.compute_loss(pred)
        self.grad_scaler.scale(loss).backward()
        self.optimizer_step()
        if collect_outputs:
            return collect_results(mod, pred, loss, cloned_inputs)
        return None


def torchbench_main():
    original_dir = setup_torchbench_cwd()
    logging.basicConfig(level=logging.WARNING)
    warnings.filterwarnings("ignore")
    main(TorchBenchmarkRunner(), original_dir)


if __name__ == "__main__":
    torchbench_main()<|MERGE_RESOLUTION|>--- conflicted
+++ resolved
@@ -77,13 +77,10 @@
     "fambench_xlmr",
     # TIMEOUT, https://github.com/pytorch/pytorch/issues/98467
     "tacotron2",
-<<<<<<< HEAD
+    "hf_Bert",  # Error: RelaxedUnspecConstraint(L['input_ids'].size()[0]) - inferred constant (4)
+    "hf_Bert_large",  # Error: RelaxedUnspecConstraint(L['input_ids'].size()[0]) - inferred constant (4)
     # takes too long, extreme slowdown (< .001)
     "maml",
-=======
-    "hf_Bert",  # Error: RelaxedUnspecConstraint(L['input_ids'].size()[0]) - inferred constant (4)
-    "hf_Bert_large",  # Error: RelaxedUnspecConstraint(L['input_ids'].size()[0]) - inferred constant (4)
->>>>>>> c9eb95cc
 }
 
 SKIP_FOR_CPU = {
